{
<<<<<<< HEAD
  "cells": [
    {
      "cell_type": "markdown",
      "id": "58d934df-dddf-4596-aef0-8fc9772a364c",
      "metadata": {
        "id": "58d934df-dddf-4596-aef0-8fc9772a364c"
      },
      "source": [
        "# Features <a target=\"_blank\" href=\"https://colab.research.google.com/github/yWorks/yfiles-jupyter-graphs-for-neo4j/blob/main/examples/feature_example.ipynb\"><img src=\"https://colab.research.google.com/assets/colab-badge.svg\" alt=\"Open In Colab\"/></a>\n",
        "\n",
        "This notebook showcases some of the various features of `yfiles-jupyter-graphs-for-neo4j`.\n",
        "\n",
        "For a detailed description for the different mappings, check out the widget [documentation](https://yworks.github.io/yfiles-jupyter-graphs/)\n"
      ]
    },
    {
      "cell_type": "code",
      "execution_count": 1,
      "id": "547d100c-0e8c-4600-875d-33877fbea626",
      "metadata": {
        "colab": {
          "base_uri": "https://localhost:8080/"
        },
        "id": "547d100c-0e8c-4600-875d-33877fbea626",
        "outputId": "17f296bb-5299-4c55-c686-28a45eaaafca"
      },
      "outputs": [
        {
          "output_type": "stream",
          "name": "stdout",
          "text": [
            "\u001b[2K   \u001b[90m━━━━━━━━━━━━━━━━━━━━━━━━━━━━━━━━━━━━━━━━\u001b[0m \u001b[32m15.5/15.5 MB\u001b[0m \u001b[31m31.8 MB/s\u001b[0m eta \u001b[36m0:00:00\u001b[0m\n",
            "\u001b[2K   \u001b[90m━━━━━━━━━━━━━━━━━━━━━━━━━━━━━━━━━━━━━━━━\u001b[0m \u001b[32m139.8/139.8 kB\u001b[0m \u001b[31m5.1 MB/s\u001b[0m eta \u001b[36m0:00:00\u001b[0m\n",
            "\u001b[2K   \u001b[90m━━━━━━━━━━━━━━━━━━━━━━━━━━━━━━━━━━━━━━━━\u001b[0m \u001b[32m2.3/2.3 MB\u001b[0m \u001b[31m21.2 MB/s\u001b[0m eta \u001b[36m0:00:00\u001b[0m\n",
            "\u001b[2K   \u001b[90m━━━━━━━━━━━━━━━━━━━━━━━━━━━━━━━━━━━━━━━━\u001b[0m \u001b[32m1.6/1.6 MB\u001b[0m \u001b[31m19.8 MB/s\u001b[0m eta \u001b[36m0:00:00\u001b[0m\n",
            "\u001b[2K   \u001b[90m━━━━━━━━━━━━━━━━━━━━━━━━━━━━━━━━━━━━━━━━\u001b[0m \u001b[32m302.0/302.0 kB\u001b[0m \u001b[31m4.4 MB/s\u001b[0m eta \u001b[36m0:00:00\u001b[0m\n",
            "\u001b[?25h"
          ]
        }
      ],
      "source": [
        "%pip install yfiles_jupyter_graphs_for_neo4j --quiet\n",
        "%pip install neo4j --quiet"
      ]
    },
    {
      "cell_type": "markdown",
      "id": "698b0bf0-118e-4f23-95b5-a8f1c7b2774f",
      "metadata": {
        "id": "698b0bf0-118e-4f23-95b5-a8f1c7b2774f"
      },
      "source": [
        "You can also open this notebook in Google Colab when Google Colab's custom widget manager is enabled:"
      ]
    },
    {
      "cell_type": "code",
      "execution_count": 2,
      "id": "91c4e84f-a1b5-43c2-ad7f-80581e3ae26a",
      "metadata": {
        "id": "91c4e84f-a1b5-43c2-ad7f-80581e3ae26a"
      },
      "outputs": [],
      "source": [
        "try:\n",
        "  import google.colab\n",
        "  from google.colab import output\n",
        "  output.enable_custom_widget_manager()\n",
        "except:\n",
        "  pass"
      ]
    },
    {
      "cell_type": "markdown",
      "id": "da7913db-4807-4631-a82c-a09ab6999383",
      "metadata": {
        "id": "da7913db-4807-4631-a82c-a09ab6999383"
      },
      "source": [
        "<a target=\"_blank\" href=\"https://colab.research.google.com/github/yWorks/yfiles-jupyter-graphs-for-neo4j/blob/main/examples/feature_example.ipynb\"><img src=\"https://colab.research.google.com/assets/colab-badge.svg\" alt=\"Open In Colab\"/></a>"
      ]
    },
    {
      "cell_type": "markdown",
      "id": "4f84e6a7-616d-400c-a297-c9d6c67932b9",
      "metadata": {
        "id": "4f84e6a7-616d-400c-a297-c9d6c67932b9"
      },
      "source": [
        "## Connect to the database"
      ]
    },
    {
      "cell_type": "code",
      "execution_count": 3,
      "id": "1b30c433-5541-4bb5-8dc6-631987280e5f",
      "metadata": {
        "id": "1b30c433-5541-4bb5-8dc6-631987280e5f"
      },
      "outputs": [],
      "source": [
        "from yfiles_jupyter_graphs_for_neo4j import Neo4jGraphWidget\n",
        "from neo4j import GraphDatabase\n",
        "\n",
        "NEO4J_URI      = \"neo4j+ssc://demo.neo4jlabs.com\"\n",
        "NEO4J_USERNAME = \"fincen\"\n",
        "NEO4J_PASSWORD = \"fincen\"\n",
        "driver = GraphDatabase.driver(uri = NEO4J_URI, auth = (NEO4J_USERNAME, NEO4J_PASSWORD), database = 'fincen')\n",
        "\n",
        "g = Neo4jGraphWidget(driver)"
      ]
    },
    {
      "cell_type": "markdown",
      "id": "2c8fb293-c638-4a5a-b321-eeb4907b6432",
      "metadata": {
        "id": "2c8fb293-c638-4a5a-b321-eeb4907b6432"
      },
      "source": [
        "## Use heat mapping"
      ]
    },
    {
      "cell_type": "code",
      "execution_count": 4,
      "id": "ebdabe1b-6503-49a7-8039-8d469b4caeea",
      "metadata": {
        "colab": {
          "base_uri": "https://localhost:8080/",
          "height": 707,
          "referenced_widgets": [
            "7183a05fe51b4414a512ec7cd5a039f9",
            "d3877c288a8e45bcb0dc268296dcbee2"
          ]
        },
        "id": "ebdabe1b-6503-49a7-8039-8d469b4caeea",
        "outputId": "aed86e18-de50-4533-c69f-e414b978c037"
      },
      "outputs": [
        {
          "output_type": "display_data",
          "data": {
            "text/plain": [
              "GraphWidget(layout=Layout(height='690px', width='100%'))"
            ],
            "application/vnd.jupyter.widget-view+json": {
              "version_major": 2,
              "version_minor": 0,
              "model_id": "7183a05fe51b4414a512ec7cd5a039f9"
            }
          },
          "metadata": {
            "application/vnd.jupyter.widget-view+json": {
              "colab": {
                "custom_widget_manager": {
                  "url": "https://ssl.gstatic.com/colaboratory-static/widgets/colab-cdn-widget-manager/2b70e893a8ba7c0f/manager.min.js"
                }
              }
            }
          }
        }
      ],
      "source": [
        "max_amount = 120000000\n",
        "min_amount = 50000\n",
        "\n",
        "def heat_mapping(element):\n",
        "    if 'amount' in element['properties']:\n",
        "        amount = element['properties']['amount']\n",
        "        normalized_value = (amount - min_amount) / (max_amount - min_amount)\n",
        "        transformed_value = -1 * (1 - normalized_value) ** 2 + 1\n",
        "        return max(0, min(1, transformed_value))\n",
        "\n",
        "g.add_node_configuration('Filing', heat=heat_mapping)\n",
        "\n",
        "g.show_cypher(\"MATCH (s)-[r]->(t) RETURN s,r,t LIMIT 25\")"
      ]
    },
    {
      "cell_type": "markdown",
      "id": "41002892-a638-4544-842b-1881287d04e0",
      "metadata": {
        "id": "41002892-a638-4544-842b-1881287d04e0"
      },
      "source": [
        "## Visualize geospatial data"
      ]
    },
    {
      "cell_type": "code",
      "execution_count": 5,
      "id": "3f9de7f7-bacc-4c5b-989e-ed4211584725",
      "metadata": {
        "colab": {
          "base_uri": "https://localhost:8080/",
          "height": 817,
          "referenced_widgets": [
            "064cb8eefe974c1a9a04edb3a9a35ff3",
            "a3c748a4f284463dbafb53f134d13d4f"
          ]
        },
        "id": "3f9de7f7-bacc-4c5b-989e-ed4211584725",
        "outputId": "adcaa4d3-8746-4829-d13b-61421e7fcb77"
      },
      "outputs": [
        {
          "output_type": "display_data",
          "data": {
            "text/plain": [
              "GraphWidget(layout=Layout(height='800px', width='100%'))"
            ],
            "application/vnd.jupyter.widget-view+json": {
              "version_major": 2,
              "version_minor": 0,
              "model_id": "064cb8eefe974c1a9a04edb3a9a35ff3"
            }
          },
          "metadata": {
            "application/vnd.jupyter.widget-view+json": {
              "colab": {
                "custom_widget_manager": {
                  "url": "https://ssl.gstatic.com/colaboratory-static/widgets/colab-cdn-widget-manager/2b70e893a8ba7c0f/manager.min.js"
                }
              }
            }
          }
        }
      ],
      "source": [
        "def node_coordinate_mapping(node):\n",
        "    return (node['properties']['location']['y'], node['properties']['location']['x']) if 'location' in node['properties'].keys() else None\n",
        "\n",
        "def filing_coordinate_mapping(node):\n",
        "    return (node['properties']['beneficiary_lat'], (node['properties']['beneficiary_lng'])) if 'beneficiary_lat' in node['properties'].keys() else None\n",
        "\n",
        "g.add_node_configuration('Country', coordinate=node_coordinate_mapping)\n",
        "g.add_node_configuration('Entity', coordinate=node_coordinate_mapping)\n",
        "g.add_node_configuration('Filing', coordinate=filing_coordinate_mapping)\n",
        "\n",
        "g.show_cypher(\"MATCH (s)-[r]->(t) RETURN s,r,t LIMIT 50\")"
      ]
    },
    {
      "cell_type": "markdown",
      "id": "3879ccf9-4223-41bd-ae38-d4b726097413",
      "metadata": {
        "id": "3879ccf9-4223-41bd-ae38-d4b726097413"
      },
      "source": [
        "## Configure item visualization"
      ]
    },
    {
      "cell_type": "code",
      "execution_count": 6,
      "id": "de1ca154-7735-476e-920b-d5b45b61a5ac",
      "metadata": {
        "colab": {
          "base_uri": "https://localhost:8080/",
          "height": 707,
          "referenced_widgets": [
            "19e8ff23174e4899851cb81e52c606bc",
            "3425ef7d35664d6194571f3f35b06813"
          ]
        },
        "id": "de1ca154-7735-476e-920b-d5b45b61a5ac",
        "outputId": "bf31af42-0794-4042-96fa-91be4920fca8"
      },
      "outputs": [
        {
          "output_type": "display_data",
          "data": {
            "text/plain": [
              "GraphWidget(layout=Layout(height='690px', width='100%'))"
            ],
            "application/vnd.jupyter.widget-view+json": {
              "version_major": 2,
              "version_minor": 0,
              "model_id": "19e8ff23174e4899851cb81e52c606bc"
            }
          },
          "metadata": {
            "application/vnd.jupyter.widget-view+json": {
              "colab": {
                "custom_widget_manager": {
                  "url": "https://ssl.gstatic.com/colaboratory-static/widgets/colab-cdn-widget-manager/2b70e893a8ba7c0f/manager.min.js"
                }
              }
            }
          }
        }
      ],
      "source": [
        "\n",
        "g.add_relationship_configuration('CONCERNS', thickness_factor= 0.5)\n",
        "g.add_relationship_configuration('FILED', thickness_factor= 2)\n",
        "g.del_node_configuration('Entity')\n",
        "g.add_node_configuration('Filing', size= lambda node:  (55 * (1 + heat_mapping(node)), 55 * (1 + heat_mapping(node))))\n",
        "\n",
        "g.show_cypher(\"MATCH (s)-[r]->(t) RETURN s,r,t LIMIT 25\")"
      ]
    },
    {
      "cell_type": "markdown",
      "id": "7484387b-5b1e-429d-afa2-7df01bd3b4e2",
      "metadata": {
        "id": "7484387b-5b1e-429d-afa2-7df01bd3b4e2"
      },
      "source": [
        "## Configure grouping\n",
        "\n",
        "The widget supports various grouping options, see [grouping.ipynb](./grouping.ipynb) for more details."
      ]
    },
    {
      "cell_type": "code",
      "execution_count": 7,
      "id": "c70e5897-c369-4132-8c30-5e7a2c712ed9",
      "metadata": {
        "colab": {
          "base_uri": "https://localhost:8080/",
          "height": 707,
          "referenced_widgets": [
            "ee765ce7d42f481aaf29c1f5aa66f708",
            "c1b68016d2db4fb38759ab49ceb27f46"
          ]
        },
        "id": "c70e5897-c369-4132-8c30-5e7a2c712ed9",
        "outputId": "3a046805-844c-43f8-853f-c71ac117b2d7"
      },
      "outputs": [
        {
          "output_type": "display_data",
          "data": {
            "text/plain": [
              "GraphWidget(layout=Layout(height='690px', width='100%'))"
            ],
            "application/vnd.jupyter.widget-view+json": {
              "version_major": 2,
              "version_minor": 0,
              "model_id": "ee765ce7d42f481aaf29c1f5aa66f708"
            }
          },
          "metadata": {
            "application/vnd.jupyter.widget-view+json": {
              "colab": {
                "custom_widget_manager": {
                  "url": "https://ssl.gstatic.com/colaboratory-static/widgets/colab-cdn-widget-manager/2b70e893a8ba7c0f/manager.min.js"
                }
              }
            }
          }
        }
      ],
      "source": [
        "# replaces \"COUNTRY\" relationships with a grouped hierarchy\n",
        "g.add_parent_relationship_configuration(\"COUNTRY\")\n",
        "\n",
        "g.show_cypher(\"MATCH (s)-[r]->(t) RETURN s,r,t LIMIT 25\")"
      ]
    },
    {
      "cell_type": "markdown",
      "id": "749d167e-ee57-4034-8486-13bab3fa650a",
      "metadata": {
        "id": "749d167e-ee57-4034-8486-13bab3fa650a"
      },
      "source": [
        "## Configure node-to-cell mapping\n",
        "\n",
        "The node-to-cell mapping allows to fine-tune layout results by assigning preferred cell constraints for specific nodes.\n",
        "\n",
        "This is particularly useful to highlight specific items structurally aside from visual features like color or size."
      ]
    },
    {
      "cell_type": "code",
      "execution_count": 8,
      "id": "85da977f-8ab9-4059-be63-832987958b2f",
      "metadata": {
        "colab": {
          "base_uri": "https://localhost:8080/",
          "height": 707,
          "referenced_widgets": [
            "3ffc36d649b240e584a28d5054ea80d6",
            "fe0598b629a2426eab8868e17787668e"
          ]
        },
        "id": "85da977f-8ab9-4059-be63-832987958b2f",
        "outputId": "525a2ef9-182d-4b0d-87c8-494da5f01e9c"
      },
      "outputs": [
        {
          "output_type": "display_data",
          "data": {
            "text/plain": [
              "GraphWidget(layout=Layout(height='690px', width='100%'))"
            ],
            "application/vnd.jupyter.widget-view+json": {
              "version_major": 2,
              "version_minor": 0,
              "model_id": "3ffc36d649b240e584a28d5054ea80d6"
            }
          },
          "metadata": {
            "application/vnd.jupyter.widget-view+json": {
              "colab": {
                "custom_widget_manager": {
                  "url": "https://ssl.gstatic.com/colaboratory-static/widgets/colab-cdn-widget-manager/2b70e893a8ba7c0f/manager.min.js"
                }
              }
            }
          }
        }
      ],
      "source": [
        "g.del_parent_relationship_configuration(\"COUNTRY\")\n",
        "\n",
        "# highlight Bank of New York and China Construction Bank\n",
        "def get_cell_mapping(node):\n",
        "    name = node[\"properties\"].get(\"name\")\n",
        "    if name == \"The Bank of New York Mellon Corp.\" or name == \"China Construction Bank Corporation\":\n",
        "        return (0,0)\n",
        "    return (1,0)\n",
        "\n",
        "g.node_cell_mapping = get_cell_mapping\n",
        "\n",
        "# layouts interpret node-to-cell mapping differently\n",
        "g.show_cypher(\"MATCH (s)-[r]->(t) RETURN s,r,t LIMIT 25\", layout='hierarchic')"
      ]
    }
  ],
  "metadata": {
    "kernelspec": {
      "display_name": "Python 3 (ipykernel)",
      "language": "python",
      "name": "python3"
    },
    "language_info": {
      "codemirror_mode": {
        "name": "ipython",
        "version": 3
      },
      "file_extension": ".py",
      "mimetype": "text/x-python",
      "name": "python",
      "nbconvert_exporter": "python",
      "pygments_lexer": "ipython3",
      "version": "3.9.19"
    },
    "colab": {
      "provenance": []
    },
    "widgets": {
      "application/vnd.jupyter.widget-state+json": {
        "7183a05fe51b4414a512ec7cd5a039f9": {
          "model_module": "yfiles-jupyter-graphs",
          "model_name": "GraphModel",
          "model_module_version": "^1.9.0",
          "state": {
            "_context_pane_mapping": [
              {
                "id": "Neighborhood",
                "title": "Neighborhood"
              },
              {
                "id": "Data",
                "title": "Data"
              },
              {
                "id": "Search",
                "title": "Search"
              },
              {
                "id": "About",
                "title": "About"
              }
            ],
            "_data_importer": "neo4j",
            "_directed": true,
            "_dom_classes": [],
            "_edges": [
              {
                "id": 0,
                "start": 5056,
                "end": 2645,
                "properties": {
                  "label": "FILED"
                },
                "label": "FILED",
                "color": "#607D8B",
                "thickness_factor": 1,
                "directed": true
              },
              {
                "id": 1,
                "start": 2645,
                "end": 5068,
                "properties": {
                  "label": "CONCERNS"
                },
                "label": "CONCERNS",
                "color": "#673AB7",
                "thickness_factor": 1,
                "directed": true
              },
              {
                "id": 2,
                "start": 5068,
                "end": 338,
                "properties": {
                  "label": "COUNTRY"
                },
                "label": "COUNTRY",
                "color": "#CDDC39",
                "thickness_factor": 1,
                "directed": true
              },
              {
                "id": 3,
                "start": 5056,
                "end": 2646,
                "properties": {
                  "label": "FILED"
                },
                "label": "FILED",
                "color": "#607D8B",
                "thickness_factor": 1,
                "directed": true
              },
              {
                "id": 4,
                "start": 2646,
                "end": 5068,
                "properties": {
                  "label": "CONCERNS"
                },
                "label": "CONCERNS",
                "color": "#673AB7",
                "thickness_factor": 1,
                "directed": true
              },
              {
                "id": 5,
                "start": 5056,
                "end": 2647,
                "properties": {
                  "label": "FILED"
                },
                "label": "FILED",
                "color": "#607D8B",
                "thickness_factor": 1,
                "directed": true
              },
              {
                "id": 6,
                "start": 2647,
                "end": 5068,
                "properties": {
                  "label": "CONCERNS"
                },
                "label": "CONCERNS",
                "color": "#673AB7",
                "thickness_factor": 1,
                "directed": true
              },
              {
                "id": 7,
                "start": 5056,
                "end": 2648,
                "properties": {
                  "label": "FILED"
                },
                "label": "FILED",
                "color": "#607D8B",
                "thickness_factor": 1,
                "directed": true
              },
              {
                "id": 8,
                "start": 2648,
                "end": 5068,
                "properties": {
                  "label": "CONCERNS"
                },
                "label": "CONCERNS",
                "color": "#673AB7",
                "thickness_factor": 1,
                "directed": true
              },
              {
                "id": 9,
                "start": 5056,
                "end": 2649,
                "properties": {
                  "label": "FILED"
                },
                "label": "FILED",
                "color": "#607D8B",
                "thickness_factor": 1,
                "directed": true
              },
              {
                "id": 10,
                "start": 2649,
                "end": 5068,
                "properties": {
                  "label": "CONCERNS"
                },
                "label": "CONCERNS",
                "color": "#673AB7",
                "thickness_factor": 1,
                "directed": true
              },
              {
                "id": 11,
                "start": 5056,
                "end": 2650,
                "properties": {
                  "label": "FILED"
                },
                "label": "FILED",
                "color": "#607D8B",
                "thickness_factor": 1,
                "directed": true
              },
              {
                "id": 12,
                "start": 2650,
                "end": 5068,
                "properties": {
                  "label": "CONCERNS"
                },
                "label": "CONCERNS",
                "color": "#673AB7",
                "thickness_factor": 1,
                "directed": true
              },
              {
                "id": 13,
                "start": 5056,
                "end": 2651,
                "properties": {
                  "label": "FILED"
                },
                "label": "FILED",
                "color": "#607D8B",
                "thickness_factor": 1,
                "directed": true
              },
              {
                "id": 14,
                "start": 2651,
                "end": 5068,
                "properties": {
                  "label": "CONCERNS"
                },
                "label": "CONCERNS",
                "color": "#673AB7",
                "thickness_factor": 1,
                "directed": true
              },
              {
                "id": 15,
                "start": 5056,
                "end": 2652,
                "properties": {
                  "label": "FILED"
                },
                "label": "FILED",
                "color": "#607D8B",
                "thickness_factor": 1,
                "directed": true
              },
              {
                "id": 16,
                "start": 2652,
                "end": 5068,
                "properties": {
                  "label": "CONCERNS"
                },
                "label": "CONCERNS",
                "color": "#673AB7",
                "thickness_factor": 1,
                "directed": true
              },
              {
                "id": 17,
                "start": 5056,
                "end": 2653,
                "properties": {
                  "label": "FILED"
                },
                "label": "FILED",
                "color": "#607D8B",
                "thickness_factor": 1,
                "directed": true
              },
              {
                "id": 18,
                "start": 2653,
                "end": 5068,
                "properties": {
                  "label": "CONCERNS"
                },
                "label": "CONCERNS",
                "color": "#673AB7",
                "thickness_factor": 1,
                "directed": true
              },
              {
                "id": 19,
                "start": 5057,
                "end": 2263,
                "properties": {
                  "label": "FILED"
                },
                "label": "FILED",
                "color": "#607D8B",
                "thickness_factor": 1,
                "directed": true
              },
              {
                "id": 20,
                "start": 2263,
                "end": 5069,
                "properties": {
                  "label": "CONCERNS"
                },
                "label": "CONCERNS",
                "color": "#673AB7",
                "thickness_factor": 1,
                "directed": true
              },
              {
                "id": 21,
                "start": 5069,
                "end": 350,
                "properties": {
                  "label": "COUNTRY"
                },
                "label": "COUNTRY",
                "color": "#CDDC39",
                "thickness_factor": 1,
                "directed": true
              },
              {
                "id": 22,
                "start": 5056,
                "end": 549,
                "properties": {
                  "label": "FILED"
                },
                "label": "FILED",
                "color": "#607D8B",
                "thickness_factor": 1,
                "directed": true
              },
              {
                "id": 23,
                "start": 549,
                "end": 5070,
                "properties": {
                  "label": "CONCERNS"
                },
                "label": "CONCERNS",
                "color": "#673AB7",
                "thickness_factor": 1,
                "directed": true
              },
              {
                "id": 24,
                "start": 5070,
                "end": 454,
                "properties": {
                  "label": "COUNTRY"
                },
                "label": "COUNTRY",
                "color": "#CDDC39",
                "thickness_factor": 1,
                "directed": true
              }
            ],
            "_graph_layout": {
              "algorithm": "organic",
              "options": {}
            },
            "_highlight": [],
            "_license": {},
            "_model_module": "yfiles-jupyter-graphs",
            "_model_module_version": "^1.9.0",
            "_model_name": "GraphModel",
            "_neighborhood": {},
            "_nodes": [
              {
                "id": 5056,
                "properties": {
                  "name": "The Bank of New York Mellon Corp.",
                  "location": {
                    "x": -73.987862,
                    "y": 40.777571,
                    "z": 0
                  },
                  "id": "the-bank-of-new-york-mellon-corp",
                  "label": "Entity"
                },
                "color": "#2196F3",
                "styles": {},
                "label": "The Bank of New York Mellon Corp.",
                "scale_factor": 1,
                "type": "#2196F3",
                "size": [
                  55,
                  55
                ],
                "position": [
                  0,
                  0
                ]
              },
              {
                "id": 2645,
                "properties": {
                  "end_date": "Oct 13, 2015",
                  "amount": 2741500,
                  "beneficiary_iso": "SGP",
                  "beneficiary_lng": "103.8",
                  "begin_date": "Oct 2, 2015",
                  "originator_bank": "HSBC Hong Kong",
                  "beneficiary_lat": "1.3667",
                  "begin_date_format": "2015-10-02T00:00:00Z",
                  "originator_iso": "HKG",
                  "beneficiary_bank_id": "dbs-bank-ltd-singapore-sgp",
                  "end_date_format": "2015-10-13T00:00:00Z",
                  "origin_lat": "22.25",
                  "number": 4,
                  "filer_org_name": "The Bank of New York Mellon Corp.",
                  "originator_bank_country": "Hong Kong",
                  "beneficiary_bank": "DBS Bank Ltd",
                  "beneficiary_bank_country": "Singapore",
                  "filer_org_name_id": "the-bank-of-new-york-mellon-corp",
                  "end": "2015-10-13T00:00:00.000000",
                  "origin_lng": "114.1667",
                  "originator_bank_id": "hsbc-hong-kong",
                  "id": "234293",
                  "begin": "2015-10-02T00:00:00.000000",
                  "sar_id": "4293",
                  "label": "Filing"
                },
                "color": "#4CAF50",
                "styles": {},
                "label": "Filing",
                "scale_factor": 1,
                "type": "#4CAF50",
                "size": [
                  55,
                  55
                ],
                "position": [
                  0,
                  0
                ],
                "heat": 0.04437354509425473
              },
              {
                "id": 5068,
                "properties": {
                  "country": "CHN",
                  "name": "China Construction Bank Corporation",
                  "location": {
                    "x": 105,
                    "y": 35,
                    "z": 0
                  },
                  "id": "china-construction-bank-corporation-beijing-china-chn",
                  "label": "Entity"
                },
                "color": "#2196F3",
                "styles": {},
                "label": "China Construction Bank Corporation",
                "scale_factor": 1,
                "type": "#2196F3",
                "size": [
                  55,
                  55
                ],
                "position": [
                  0,
                  0
                ]
              },
              {
                "id": 338,
                "properties": {
                  "code": "CHN",
                  "name": "China",
                  "location": {
                    "x": 105,
                    "y": 35,
                    "z": 0
                  },
                  "tld": "CN",
                  "label": "Country"
                },
                "color": "#F44336",
                "styles": {},
                "label": "China",
                "scale_factor": 1,
                "type": "#F44336",
                "size": [
                  55,
                  55
                ],
                "position": [
                  0,
                  0
                ]
              },
              {
                "id": 2646,
                "properties": {
                  "end_date": "Oct 27, 2015",
                  "amount": 3240000,
                  "beneficiary_iso": "SGP",
                  "beneficiary_lng": "103.8",
                  "begin_date": "Oct 27, 2015",
                  "originator_bank": "Bank of Taiwan",
                  "beneficiary_lat": "1.3667",
                  "begin_date_format": "2015-10-27T00:00:00Z",
                  "beneficiary_bank_id": "dbs-bank-ltd-singapore-sgp",
                  "end_date_format": "2015-10-27T00:00:00Z",
                  "originator_iso": "TWN",
                  "origin_lat": "23.5",
                  "number": 1,
                  "filer_org_name": "The Bank of New York Mellon Corp.",
                  "originator_bank_country": "Taiwan",
                  "beneficiary_bank_country": "Singapore",
                  "filer_org_name_id": "the-bank-of-new-york-mellon-corp",
                  "beneficiary_bank": "DBS Bank Ltd",
                  "end": "2015-10-27T00:00:00.000000",
                  "origin_lng": "121",
                  "originator_bank_id": "bank-of-taiwan",
                  "id": "234294",
                  "begin": "2015-10-27T00:00:00.000000",
                  "sar_id": "4293",
                  "label": "Filing"
                },
                "color": "#4CAF50",
                "styles": {},
                "label": "Filing",
                "scale_factor": 1,
                "type": "#4CAF50",
                "size": [
                  55,
                  55
                ],
                "position": [
                  0,
                  0
                ],
                "heat": 0.05248156580456542
              },
              {
                "id": 2647,
                "properties": {
                  "end_date": "Oct 23, 2015",
                  "amount": 3397070,
                  "beneficiary_iso": "CZE",
                  "beneficiary_lng": "15.5",
                  "begin_date": "Oct 23, 2015",
                  "originator_bank": "J And T Bank And Trust",
                  "beneficiary_lat": "49.75",
                  "begin_date_format": "2015-10-23T00:00:00Z",
                  "beneficiary_bank_id": "ppf-banka-as-prague-czech-republic-cze",
                  "end_date_format": "2015-10-23T00:00:00Z",
                  "originator_iso": "BRB",
                  "origin_lat": "13.1667",
                  "number": 1,
                  "filer_org_name": "The Bank of New York Mellon Corp.",
                  "originator_bank_country": "Barbados",
                  "beneficiary_bank": "PPF Banka A.S.",
                  "beneficiary_bank_country": "Czech Republic",
                  "filer_org_name_id": "the-bank-of-new-york-mellon-corp",
                  "end": "2015-10-23T00:00:00.000000",
                  "origin_lng": "-59.5333",
                  "originator_bank_id": "j-and-t-bank-and-trust",
                  "id": "234295",
                  "begin": "2015-10-23T00:00:00.000000",
                  "sar_id": "4293",
                  "label": "Filing"
                },
                "color": "#4CAF50",
                "styles": {},
                "label": "Filing",
                "scale_factor": 1,
                "type": "#4CAF50",
                "size": [
                  55,
                  55
                ],
                "position": [
                  0,
                  0
                ],
                "heat": 0.05502912690035333
              },
              {
                "id": 2648,
                "properties": {
                  "end_date": "Oct 15, 2015",
                  "amount": 3500000,
                  "beneficiary_iso": "CHN",
                  "beneficiary_lng": "105",
                  "begin_date": "Oct 7, 2015",
                  "originator_bank": "Taishin International Bank",
                  "beneficiary_lat": "35",
                  "begin_date_format": "2015-10-07T00:00:00Z",
                  "end_date_format": "2015-10-15T00:00:00Z",
                  "originator_iso": "TWN",
                  "beneficiary_bank_id": "foshan-shunde-rural-commercial-bk-co-ltd-shunde-china-chn",
                  "origin_lat": "23.5",
                  "number": 3,
                  "filer_org_name": "The Bank of New York Mellon Corp.",
                  "originator_bank_country": "Taiwan",
                  "beneficiary_bank": "Foshan Shunde Rural Commercial Bk Co Ltd",
                  "beneficiary_bank_country": "China",
                  "filer_org_name_id": "the-bank-of-new-york-mellon-corp",
                  "end": "2015-10-15T00:00:00.000000",
                  "origin_lng": "121",
                  "originator_bank_id": "taishin-international-bank",
                  "id": "234296",
                  "begin": "2015-10-07T00:00:00.000000",
                  "sar_id": "4293",
                  "label": "Filing"
                },
                "color": "#4CAF50",
                "styles": {},
                "label": "Filing",
                "scale_factor": 1,
                "type": "#4CAF50",
                "size": [
                  55,
                  55
                ],
                "position": [
                  0,
                  0
                ],
                "heat": 0.05669671658730946
              },
              {
                "id": 2649,
                "properties": {
                  "end_date": "Oct 29, 2015",
                  "amount": 3561111.36,
                  "beneficiary_iso": "CHN",
                  "beneficiary_lng": "105",
                  "begin_date": "Oct 13, 2015",
                  "originator_bank": "CTBC Bank Co Ltd",
                  "beneficiary_lat": "35",
                  "begin_date_format": "2015-10-13T00:00:00Z",
                  "beneficiary_bank_id": "china-construction-bank-corporation-guangdong-china-chn",
                  "end_date_format": "2015-10-29T00:00:00Z",
                  "originator_iso": "HKG",
                  "origin_lat": "22.25",
                  "number": 3,
                  "filer_org_name": "The Bank of New York Mellon Corp.",
                  "originator_bank_country": "Hong Kong",
                  "beneficiary_bank": "China Construction Bank Corporation",
                  "filer_org_name_id": "the-bank-of-new-york-mellon-corp",
                  "beneficiary_bank_country": "China",
                  "end": "2015-10-29T00:00:00.000000",
                  "origin_lng": "114.1667",
                  "originator_bank_id": "ctbc-bank-co-ltd",
                  "id": "234297",
                  "begin": "2015-10-13T00:00:00.000000",
                  "sar_id": "4293",
                  "label": "Filing"
                },
                "color": "#4CAF50",
                "styles": {},
                "label": "Filing",
                "scale_factor": 1,
                "type": "#4CAF50",
                "size": [
                  55,
                  55
                ],
                "position": [
                  0,
                  0
                ],
                "heat": 0.05768609730792562
              },
              {
                "id": 2650,
                "properties": {
                  "end_date": "Oct 29, 2015",
                  "amount": 2993552.18,
                  "beneficiary_iso": "CHN",
                  "beneficiary_lng": "105",
                  "begin_date": "Oct 27, 2015",
                  "originator_bank": "SCSB Savings Department Branch",
                  "beneficiary_lat": "35",
                  "begin_date_format": "2015-10-27T00:00:00Z",
                  "beneficiary_bank_id": "ping-an-bank-co-ltd-east-shenzhen-china-chn",
                  "originator_iso": "TWN",
                  "end_date_format": "2015-10-29T00:00:00Z",
                  "origin_lat": "23.5",
                  "number": 3,
                  "filer_org_name": "The Bank of New York Mellon Corp.",
                  "originator_bank_country": "Taiwan",
                  "beneficiary_bank": "Ping An Bank Co Ltd",
                  "filer_org_name_id": "the-bank-of-new-york-mellon-corp",
                  "beneficiary_bank_country": "China",
                  "end": "2015-10-29T00:00:00.000000",
                  "origin_lng": "121",
                  "originator_bank_id": "scsb-savings-department-branch",
                  "id": "234298",
                  "begin": "2015-10-27T00:00:00.000000",
                  "sar_id": "4293",
                  "label": "Filing"
                },
                "color": "#4CAF50",
                "styles": {},
                "label": "Filing",
                "scale_factor": 1,
                "type": "#4CAF50",
                "size": [
                  55,
                  55
                ],
                "position": [
                  0,
                  0
                ],
                "heat": 0.04847744977425572
              },
              {
                "id": 2651,
                "properties": {
                  "end_date": "Oct 9, 2015",
                  "amount": 5870272.71,
                  "beneficiary_lng": "103.8",
                  "beneficiary_iso": "SGP",
                  "begin_date": "Oct 5, 2015",
                  "originator_bank": "HSBC Singapore General Account",
                  "beneficiary_lat": "1.3667",
                  "begin_date_format": "2015-10-05T00:00:00Z",
                  "beneficiary_bank_id": "dbs-bank-ltd-singapore-sgp",
                  "end_date_format": "2015-10-09T00:00:00Z",
                  "originator_iso": "SGP",
                  "origin_lat": "1.3667",
                  "number": 3,
                  "filer_org_name": "The Bank of New York Mellon Corp.",
                  "originator_bank_country": "Singapore",
                  "beneficiary_bank_country": "Singapore",
                  "filer_org_name_id": "the-bank-of-new-york-mellon-corp",
                  "beneficiary_bank": "DBS Bank Ltd",
                  "end": "2015-10-09T00:00:00.000000",
                  "origin_lng": "103.8",
                  "originator_bank_id": "hsbc-singapore-general-account",
                  "id": "234300",
                  "begin": "2015-10-05T00:00:00.000000",
                  "sar_id": "4293",
                  "label": "Filing"
                },
                "color": "#4CAF50",
                "styles": {},
                "label": "Filing",
                "scale_factor": 1,
                "type": "#4CAF50",
                "size": [
                  55,
                  55
                ],
                "position": [
                  0,
                  0
                ],
                "heat": 0.09469054851152747
              },
              {
                "id": 2652,
                "properties": {
                  "end_date": "Oct 23, 2015",
                  "amount": 4967922.12,
                  "beneficiary_iso": "NOR",
                  "beneficiary_lng": "10",
                  "begin_date": "Oct 23, 2015",
                  "originator_bank": "Bank of Communications",
                  "beneficiary_lat": "62",
                  "begin_date_format": "2015-10-23T00:00:00Z",
                  "beneficiary_bank_id": "skandinaviska-enskilda-banken-oslo-norway-nor",
                  "end_date_format": "2015-10-23T00:00:00Z",
                  "originator_iso": "HKG",
                  "origin_lat": "22.25",
                  "number": 2,
                  "filer_org_name": "The Bank of New York Mellon Corp.",
                  "originator_bank_country": "Hong Kong",
                  "beneficiary_bank": "Skandinaviska Enskilda Banken",
                  "filer_org_name_id": "the-bank-of-new-york-mellon-corp",
                  "beneficiary_bank_country": "Norway",
                  "end": "2015-10-23T00:00:00.000000",
                  "origin_lng": "114.1667",
                  "originator_bank_id": "bank-of-communications",
                  "id": "234301",
                  "begin": "2015-10-23T00:00:00.000000",
                  "sar_id": "4293",
                  "label": "Filing"
                },
                "color": "#4CAF50",
                "styles": {},
                "label": "Filing",
                "scale_factor": 1,
                "type": "#4CAF50",
                "size": [
                  55,
                  55
                ],
                "position": [
                  0,
                  0
                ],
                "heat": 0.08031855419886214
              },
              {
                "id": 2653,
                "properties": {
                  "end_date": "Oct 30, 2015",
                  "amount": 15457176.81,
                  "beneficiary_iso": "IDN",
                  "beneficiary_lng": "120",
                  "begin_date": "Oct 9, 2015",
                  "originator_bank": "Icici Bank Limited",
                  "beneficiary_lat": "-5",
                  "begin_date_format": "2015-10-09T00:00:00Z",
                  "end_date_format": "2015-10-30T00:00:00Z",
                  "beneficiary_bank_id": "bank-of-india-indonesia-jakarta-indonesia-idn",
                  "originator_iso": "SGP",
                  "origin_lat": "1.3667",
                  "number": 4,
                  "filer_org_name": "The Bank of New York Mellon Corp.",
                  "originator_bank_country": "Singapore",
                  "beneficiary_bank_country": "Indonesia",
                  "beneficiary_bank": "Bank of India Indonesia",
                  "filer_org_name_id": "the-bank-of-new-york-mellon-corp",
                  "end": "2015-10-30T00:00:00.000000",
                  "origin_lng": "103.8",
                  "originator_bank_id": "icici-bank-limited",
                  "id": "234302",
                  "begin": "2015-10-09T00:00:00.000000",
                  "sar_id": "4293",
                  "label": "Filing"
                },
                "color": "#4CAF50",
                "styles": {},
                "label": "Filing",
                "scale_factor": 1,
                "type": "#4CAF50",
                "size": [
                  55,
                  55
                ],
                "position": [
                  0,
                  0
                ],
                "heat": 0.24039477470652348
              },
              {
                "id": 5057,
                "properties": {
                  "name": "Société Générale SA",
                  "location": {
                    "x": -73.987862,
                    "y": 40.777571,
                    "z": 0
                  },
                  "id": "societe-generale-sa",
                  "label": "Entity"
                },
                "color": "#2196F3",
                "styles": {},
                "label": "Société Générale SA",
                "scale_factor": 1,
                "type": "#2196F3",
                "size": [
                  55,
                  55
                ],
                "position": [
                  0,
                  0
                ]
              },
              {
                "id": 2263,
                "properties": {
                  "end_date": "Jul 11, 2012",
                  "amount": 37733084,
                  "beneficiary_iso": "CYP",
                  "beneficiary_lng": "33",
                  "begin_date": "Jul 11, 2012",
                  "originator_bank": "SG Private Banking",
                  "beneficiary_lat": "35",
                  "begin_date_format": "2012-07-11T00:00:00Z",
                  "end_date_format": "2012-07-11T00:00:00Z",
                  "beneficiary_bank_id": "societe-generale-bank-cyprus-ltd-sg-cyprus-cyp",
                  "originator_iso": "CHE",
                  "origin_lat": "47",
                  "number": 1,
                  "filer_org_name": "Société Générale SA",
                  "originator_bank_country": "Switzerland",
                  "beneficiary_bank_country": "Cyprus",
                  "beneficiary_bank": "Societe Generale Bank Cyprus Ltd",
                  "filer_org_name_id": "societe-generale-sa",
                  "end": "2012-07-11T00:00:00.000000",
                  "origin_lng": "8",
                  "originator_bank_id": "sg-private-banking",
                  "id": "231963",
                  "begin": "2012-07-11T00:00:00.000000",
                  "sar_id": "2782",
                  "label": "Filing"
                },
                "color": "#4CAF50",
                "styles": {},
                "label": "Filing",
                "scale_factor": 1,
                "type": "#4CAF50",
                "size": [
                  55,
                  55
                ],
                "position": [
                  0,
                  0
                ],
                "heat": 0.5296188287324071
              },
              {
                "id": 5069,
                "properties": {
                  "country": "CYP",
                  "name": "Societe Generale Bank Cyprus Ltd",
                  "location": {
                    "x": 33,
                    "y": 35,
                    "z": 0
                  },
                  "id": "societe-generale-bank-cyprus-ltd-sg-cyprus-cyp",
                  "label": "Entity"
                },
                "color": "#2196F3",
                "styles": {},
                "label": "Societe Generale Bank Cyprus Ltd",
                "scale_factor": 1,
                "type": "#2196F3",
                "size": [
                  55,
                  55
                ],
                "position": [
                  0,
                  0
                ]
              },
              {
                "id": 350,
                "properties": {
                  "code": "CYP",
                  "name": "Cyprus",
                  "location": {
                    "x": 33,
                    "y": 35,
                    "z": 0
                  },
                  "tld": "CY",
                  "label": "Country"
                },
                "color": "#F44336",
                "styles": {},
                "label": "Cyprus",
                "scale_factor": 1,
                "type": "#F44336",
                "size": [
                  55,
                  55
                ],
                "position": [
                  0,
                  0
                ]
              },
              {
                "id": 549,
                "properties": {
                  "end_date": "Sep 25, 2015",
                  "amount": 56898523.47,
                  "beneficiary_iso": "GBR",
                  "beneficiary_lng": "-2",
                  "begin_date": "Mar 25, 2015",
                  "originator_bank": "CIMB Bank Berhad",
                  "beneficiary_lat": "54",
                  "begin_date_format": "2015-03-25T00:00:00Z",
                  "beneficiary_bank_id": "barclays-bank-plc-london-england-gbr",
                  "end_date_format": "2015-09-25T00:00:00Z",
                  "originator_iso": "SGP",
                  "origin_lat": "1.3667",
                  "number": 68,
                  "filer_org_name": "The Bank of New York Mellon Corp.",
                  "originator_bank_country": "Singapore",
                  "beneficiary_bank_country": "United Kingdom",
                  "beneficiary_bank": "Barclays Bank Plc",
                  "filer_org_name_id": "the-bank-of-new-york-mellon-corp",
                  "end": "2015-09-25T00:00:00.000000",
                  "origin_lng": "103.8",
                  "originator_bank_id": "cimb-bank-berhad",
                  "id": "223254",
                  "begin": "2015-03-25T00:00:00.000000",
                  "sar_id": "3297",
                  "label": "Filing"
                },
                "color": "#4CAF50",
                "styles": {},
                "label": "Filing",
                "scale_factor": 1,
                "type": "#4CAF50",
                "size": [
                  55,
                  55
                ],
                "position": [
                  0,
                  0
                ],
                "heat": 0.7232557931327757
              },
              {
                "id": 5070,
                "properties": {
                  "country": "NZL",
                  "name": "Asb Bank Limited",
                  "location": {
                    "x": 174,
                    "y": -41,
                    "z": 0
                  },
                  "id": "asb-bank-limited-auckland-new-zealand-nzl",
                  "label": "Entity"
                },
                "color": "#2196F3",
                "styles": {},
                "label": "Asb Bank Limited",
                "scale_factor": 1,
                "type": "#2196F3",
                "size": [
                  55,
                  55
                ],
                "position": [
                  0,
                  0
                ]
              },
              {
                "id": 454,
                "properties": {
                  "code": "NZL",
                  "name": "New Zealand",
                  "location": {
                    "x": 174,
                    "y": -41,
                    "z": 0
                  },
                  "tld": "NZ",
                  "label": "Country"
                },
                "color": "#F44336",
                "styles": {},
                "label": "New Zealand",
                "scale_factor": 1,
                "type": "#F44336",
                "size": [
                  55,
                  55
                ],
                "position": [
                  0,
                  0
                ]
              }
            ],
            "_overview": {
              "enabled": null,
              "overview_set": false
            },
            "_selected_graph": [
              [],
              []
            ],
            "_sidebar": {
              "enabled": false,
              "start_with": null
            },
            "_view_count": null,
            "_view_module": "yfiles-jupyter-graphs",
            "_view_module_version": "^1.9.0",
            "_view_name": "GraphView",
            "layout": "IPY_MODEL_d3877c288a8e45bcb0dc268296dcbee2",
            "tabbable": null,
            "tooltip": null
          }
        },
        "d3877c288a8e45bcb0dc268296dcbee2": {
          "model_module": "@jupyter-widgets/base",
          "model_name": "LayoutModel",
          "model_module_version": "2.0.0",
          "state": {
            "_model_module": "@jupyter-widgets/base",
            "_model_module_version": "2.0.0",
            "_model_name": "LayoutModel",
            "_view_count": null,
            "_view_module": "@jupyter-widgets/base",
            "_view_module_version": "2.0.0",
            "_view_name": "LayoutView",
            "align_content": null,
            "align_items": null,
            "align_self": null,
            "border_bottom": null,
            "border_left": null,
            "border_right": null,
            "border_top": null,
            "bottom": null,
            "display": null,
            "flex": null,
            "flex_flow": null,
            "grid_area": null,
            "grid_auto_columns": null,
            "grid_auto_flow": null,
            "grid_auto_rows": null,
            "grid_column": null,
            "grid_gap": null,
            "grid_row": null,
            "grid_template_areas": null,
            "grid_template_columns": null,
            "grid_template_rows": null,
            "height": "690px",
            "justify_content": null,
            "justify_items": null,
            "left": null,
            "margin": null,
            "max_height": null,
            "max_width": null,
            "min_height": null,
            "min_width": null,
            "object_fit": null,
            "object_position": null,
            "order": null,
            "overflow": null,
            "padding": null,
            "right": null,
            "top": null,
            "visibility": null,
            "width": "100%"
          }
        },
        "064cb8eefe974c1a9a04edb3a9a35ff3": {
          "model_module": "yfiles-jupyter-graphs",
          "model_name": "GraphModel",
          "model_module_version": "^1.9.0",
          "state": {
            "_context_pane_mapping": [
              {
                "id": "Neighborhood",
                "title": "Neighborhood"
              },
              {
                "id": "Data",
                "title": "Data"
              },
              {
                "id": "Search",
                "title": "Search"
              },
              {
                "id": "About",
                "title": "About"
              }
            ],
            "_data_importer": "neo4j",
            "_directed": true,
            "_dom_classes": [],
            "_edges": [
              {
                "id": 0,
                "start": 5056,
                "end": 2645,
                "properties": {
                  "label": "FILED"
                },
                "label": "FILED",
                "color": "#607D8B",
                "thickness_factor": 1,
                "directed": true
              },
              {
                "id": 1,
                "start": 2645,
                "end": 5068,
                "properties": {
                  "label": "CONCERNS"
                },
                "label": "CONCERNS",
                "color": "#673AB7",
                "thickness_factor": 1,
                "directed": true
              },
              {
                "id": 2,
                "start": 5068,
                "end": 338,
                "properties": {
                  "label": "COUNTRY"
                },
                "label": "COUNTRY",
                "color": "#CDDC39",
                "thickness_factor": 1,
                "directed": true
              },
              {
                "id": 3,
                "start": 5056,
                "end": 2646,
                "properties": {
                  "label": "FILED"
                },
                "label": "FILED",
                "color": "#607D8B",
                "thickness_factor": 1,
                "directed": true
              },
              {
                "id": 4,
                "start": 2646,
                "end": 5068,
                "properties": {
                  "label": "CONCERNS"
                },
                "label": "CONCERNS",
                "color": "#673AB7",
                "thickness_factor": 1,
                "directed": true
              },
              {
                "id": 5,
                "start": 5056,
                "end": 2647,
                "properties": {
                  "label": "FILED"
                },
                "label": "FILED",
                "color": "#607D8B",
                "thickness_factor": 1,
                "directed": true
              },
              {
                "id": 6,
                "start": 2647,
                "end": 5068,
                "properties": {
                  "label": "CONCERNS"
                },
                "label": "CONCERNS",
                "color": "#673AB7",
                "thickness_factor": 1,
                "directed": true
              },
              {
                "id": 7,
                "start": 5056,
                "end": 2648,
                "properties": {
                  "label": "FILED"
                },
                "label": "FILED",
                "color": "#607D8B",
                "thickness_factor": 1,
                "directed": true
              },
              {
                "id": 8,
                "start": 2648,
                "end": 5068,
                "properties": {
                  "label": "CONCERNS"
                },
                "label": "CONCERNS",
                "color": "#673AB7",
                "thickness_factor": 1,
                "directed": true
              },
              {
                "id": 9,
                "start": 5056,
                "end": 2649,
                "properties": {
                  "label": "FILED"
                },
                "label": "FILED",
                "color": "#607D8B",
                "thickness_factor": 1,
                "directed": true
              },
              {
                "id": 10,
                "start": 2649,
                "end": 5068,
                "properties": {
                  "label": "CONCERNS"
                },
                "label": "CONCERNS",
                "color": "#673AB7",
                "thickness_factor": 1,
                "directed": true
              },
              {
                "id": 11,
                "start": 5056,
                "end": 2650,
                "properties": {
                  "label": "FILED"
                },
                "label": "FILED",
                "color": "#607D8B",
                "thickness_factor": 1,
                "directed": true
              },
              {
                "id": 12,
                "start": 2650,
                "end": 5068,
                "properties": {
                  "label": "CONCERNS"
                },
                "label": "CONCERNS",
                "color": "#673AB7",
                "thickness_factor": 1,
                "directed": true
              },
              {
                "id": 13,
                "start": 5056,
                "end": 2651,
                "properties": {
                  "label": "FILED"
                },
                "label": "FILED",
                "color": "#607D8B",
                "thickness_factor": 1,
                "directed": true
              },
              {
                "id": 14,
                "start": 2651,
                "end": 5068,
                "properties": {
                  "label": "CONCERNS"
                },
                "label": "CONCERNS",
                "color": "#673AB7",
                "thickness_factor": 1,
                "directed": true
              },
              {
                "id": 15,
                "start": 5056,
                "end": 2652,
                "properties": {
                  "label": "FILED"
                },
                "label": "FILED",
                "color": "#607D8B",
                "thickness_factor": 1,
                "directed": true
              },
              {
                "id": 16,
                "start": 2652,
                "end": 5068,
                "properties": {
                  "label": "CONCERNS"
                },
                "label": "CONCERNS",
                "color": "#673AB7",
                "thickness_factor": 1,
                "directed": true
              },
              {
                "id": 17,
                "start": 5056,
                "end": 2653,
                "properties": {
                  "label": "FILED"
                },
                "label": "FILED",
                "color": "#607D8B",
                "thickness_factor": 1,
                "directed": true
              },
              {
                "id": 18,
                "start": 2653,
                "end": 5068,
                "properties": {
                  "label": "CONCERNS"
                },
                "label": "CONCERNS",
                "color": "#673AB7",
                "thickness_factor": 1,
                "directed": true
              },
              {
                "id": 19,
                "start": 5057,
                "end": 2263,
                "properties": {
                  "label": "FILED"
                },
                "label": "FILED",
                "color": "#607D8B",
                "thickness_factor": 1,
                "directed": true
              },
              {
                "id": 20,
                "start": 2263,
                "end": 5069,
                "properties": {
                  "label": "CONCERNS"
                },
                "label": "CONCERNS",
                "color": "#673AB7",
                "thickness_factor": 1,
                "directed": true
              },
              {
                "id": 21,
                "start": 5069,
                "end": 350,
                "properties": {
                  "label": "COUNTRY"
                },
                "label": "COUNTRY",
                "color": "#CDDC39",
                "thickness_factor": 1,
                "directed": true
              },
              {
                "id": 22,
                "start": 5056,
                "end": 549,
                "properties": {
                  "label": "FILED"
                },
                "label": "FILED",
                "color": "#607D8B",
                "thickness_factor": 1,
                "directed": true
              },
              {
                "id": 23,
                "start": 549,
                "end": 5070,
                "properties": {
                  "label": "CONCERNS"
                },
                "label": "CONCERNS",
                "color": "#673AB7",
                "thickness_factor": 1,
                "directed": true
              },
              {
                "id": 24,
                "start": 5070,
                "end": 454,
                "properties": {
                  "label": "COUNTRY"
                },
                "label": "COUNTRY",
                "color": "#CDDC39",
                "thickness_factor": 1,
                "directed": true
              },
              {
                "id": 25,
                "start": 5056,
                "end": 550,
                "properties": {
                  "label": "FILED"
                },
                "label": "FILED",
                "color": "#607D8B",
                "thickness_factor": 1,
                "directed": true
              },
              {
                "id": 26,
                "start": 550,
                "end": 5070,
                "properties": {
                  "label": "CONCERNS"
                },
                "label": "CONCERNS",
                "color": "#673AB7",
                "thickness_factor": 1,
                "directed": true
              },
              {
                "id": 27,
                "start": 5056,
                "end": 3915,
                "properties": {
                  "label": "FILED"
                },
                "label": "FILED",
                "color": "#607D8B",
                "thickness_factor": 1,
                "directed": true
              },
              {
                "id": 28,
                "start": 3915,
                "end": 5070,
                "properties": {
                  "label": "CONCERNS"
                },
                "label": "CONCERNS",
                "color": "#673AB7",
                "thickness_factor": 1,
                "directed": true
              },
              {
                "id": 29,
                "start": 5056,
                "end": 3916,
                "properties": {
                  "label": "FILED"
                },
                "label": "FILED",
                "color": "#607D8B",
                "thickness_factor": 1,
                "directed": true
              },
              {
                "id": 30,
                "start": 3916,
                "end": 5070,
                "properties": {
                  "label": "CONCERNS"
                },
                "label": "CONCERNS",
                "color": "#673AB7",
                "thickness_factor": 1,
                "directed": true
              },
              {
                "id": 31,
                "start": 5056,
                "end": 3917,
                "properties": {
                  "label": "FILED"
                },
                "label": "FILED",
                "color": "#607D8B",
                "thickness_factor": 1,
                "directed": true
              },
              {
                "id": 32,
                "start": 3917,
                "end": 5070,
                "properties": {
                  "label": "CONCERNS"
                },
                "label": "CONCERNS",
                "color": "#673AB7",
                "thickness_factor": 1,
                "directed": true
              },
              {
                "id": 33,
                "start": 5056,
                "end": 3918,
                "properties": {
                  "label": "FILED"
                },
                "label": "FILED",
                "color": "#607D8B",
                "thickness_factor": 1,
                "directed": true
              },
              {
                "id": 34,
                "start": 3918,
                "end": 5070,
                "properties": {
                  "label": "CONCERNS"
                },
                "label": "CONCERNS",
                "color": "#673AB7",
                "thickness_factor": 1,
                "directed": true
              },
              {
                "id": 35,
                "start": 5056,
                "end": 3017,
                "properties": {
                  "label": "FILED"
                },
                "label": "FILED",
                "color": "#607D8B",
                "thickness_factor": 1,
                "directed": true
              },
              {
                "id": 36,
                "start": 3017,
                "end": 5071,
                "properties": {
                  "label": "CONCERNS"
                },
                "label": "CONCERNS",
                "color": "#673AB7",
                "thickness_factor": 1,
                "directed": true
              },
              {
                "id": 37,
                "start": 5071,
                "end": 330,
                "properties": {
                  "label": "COUNTRY"
                },
                "label": "COUNTRY",
                "color": "#CDDC39",
                "thickness_factor": 1,
                "directed": true
              },
              {
                "id": 38,
                "start": 5056,
                "end": 3018,
                "properties": {
                  "label": "FILED"
                },
                "label": "FILED",
                "color": "#607D8B",
                "thickness_factor": 1,
                "directed": true
              },
              {
                "id": 39,
                "start": 3018,
                "end": 5071,
                "properties": {
                  "label": "CONCERNS"
                },
                "label": "CONCERNS",
                "color": "#673AB7",
                "thickness_factor": 1,
                "directed": true
              },
              {
                "id": 40,
                "start": 5056,
                "end": 3019,
                "properties": {
                  "label": "FILED"
                },
                "label": "FILED",
                "color": "#607D8B",
                "thickness_factor": 1,
                "directed": true
              },
              {
                "id": 41,
                "start": 3019,
                "end": 5071,
                "properties": {
                  "label": "CONCERNS"
                },
                "label": "CONCERNS",
                "color": "#673AB7",
                "thickness_factor": 1,
                "directed": true
              },
              {
                "id": 42,
                "start": 5056,
                "end": 3020,
                "properties": {
                  "label": "FILED"
                },
                "label": "FILED",
                "color": "#607D8B",
                "thickness_factor": 1,
                "directed": true
              },
              {
                "id": 43,
                "start": 3020,
                "end": 5071,
                "properties": {
                  "label": "CONCERNS"
                },
                "label": "CONCERNS",
                "color": "#673AB7",
                "thickness_factor": 1,
                "directed": true
              },
              {
                "id": 44,
                "start": 5056,
                "end": 3021,
                "properties": {
                  "label": "FILED"
                },
                "label": "FILED",
                "color": "#607D8B",
                "thickness_factor": 1,
                "directed": true
              },
              {
                "id": 45,
                "start": 3021,
                "end": 5071,
                "properties": {
                  "label": "CONCERNS"
                },
                "label": "CONCERNS",
                "color": "#673AB7",
                "thickness_factor": 1,
                "directed": true
              },
              {
                "id": 46,
                "start": 5056,
                "end": 3022,
                "properties": {
                  "label": "FILED"
                },
                "label": "FILED",
                "color": "#607D8B",
                "thickness_factor": 1,
                "directed": true
              },
              {
                "id": 47,
                "start": 3022,
                "end": 5071,
                "properties": {
                  "label": "CONCERNS"
                },
                "label": "CONCERNS",
                "color": "#673AB7",
                "thickness_factor": 1,
                "directed": true
              },
              {
                "id": 48,
                "start": 5056,
                "end": 3023,
                "properties": {
                  "label": "FILED"
                },
                "label": "FILED",
                "color": "#607D8B",
                "thickness_factor": 1,
                "directed": true
              },
              {
                "id": 49,
                "start": 3023,
                "end": 5071,
                "properties": {
                  "label": "CONCERNS"
                },
                "label": "CONCERNS",
                "color": "#673AB7",
                "thickness_factor": 1,
                "directed": true
              }
            ],
            "_graph_layout": {
              "algorithm": "organic",
              "options": {}
            },
            "_highlight": [],
            "_license": {},
            "_model_module": "yfiles-jupyter-graphs",
            "_model_module_version": "^1.9.0",
            "_model_name": "GraphModel",
            "_neighborhood": {},
            "_nodes": [
              {
                "id": 5056,
                "properties": {
                  "name": "The Bank of New York Mellon Corp.",
                  "location": {
                    "x": -73.987862,
                    "y": 40.777571,
                    "z": 0
                  },
                  "id": "the-bank-of-new-york-mellon-corp",
                  "label": "Entity"
                },
                "color": "#2196F3",
                "styles": {},
                "label": "The Bank of New York Mellon Corp.",
                "scale_factor": 1,
                "type": "#2196F3",
                "size": [
                  55,
                  55
                ],
                "position": [
                  0,
                  0
                ],
                "coordinates": [
                  40.777571,
                  -73.987862
                ]
              },
              {
                "id": 2645,
                "properties": {
                  "end_date": "Oct 13, 2015",
                  "amount": 2741500,
                  "beneficiary_iso": "SGP",
                  "beneficiary_lng": "103.8",
                  "begin_date": "Oct 2, 2015",
                  "originator_bank": "HSBC Hong Kong",
                  "beneficiary_lat": "1.3667",
                  "begin_date_format": "2015-10-02T00:00:00Z",
                  "originator_iso": "HKG",
                  "beneficiary_bank_id": "dbs-bank-ltd-singapore-sgp",
                  "end_date_format": "2015-10-13T00:00:00Z",
                  "origin_lat": "22.25",
                  "number": 4,
                  "filer_org_name": "The Bank of New York Mellon Corp.",
                  "originator_bank_country": "Hong Kong",
                  "beneficiary_bank": "DBS Bank Ltd",
                  "beneficiary_bank_country": "Singapore",
                  "filer_org_name_id": "the-bank-of-new-york-mellon-corp",
                  "end": "2015-10-13T00:00:00.000000",
                  "origin_lng": "114.1667",
                  "originator_bank_id": "hsbc-hong-kong",
                  "id": "234293",
                  "begin": "2015-10-02T00:00:00.000000",
                  "sar_id": "4293",
                  "label": "Filing"
                },
                "color": "#4CAF50",
                "styles": {},
                "label": "Filing",
                "scale_factor": 1,
                "type": "#4CAF50",
                "size": [
                  55,
                  55
                ],
                "position": [
                  0,
                  0
                ],
                "coordinates": [
                  "1.3667",
                  "103.8"
                ]
              },
              {
                "id": 5068,
                "properties": {
                  "country": "CHN",
                  "name": "China Construction Bank Corporation",
                  "location": {
                    "x": 105,
                    "y": 35,
                    "z": 0
                  },
                  "id": "china-construction-bank-corporation-beijing-china-chn",
                  "label": "Entity"
                },
                "color": "#2196F3",
                "styles": {},
                "label": "China Construction Bank Corporation",
                "scale_factor": 1,
                "type": "#2196F3",
                "size": [
                  55,
                  55
                ],
                "position": [
                  0,
                  0
                ],
                "coordinates": [
                  35,
                  105
                ]
              },
              {
                "id": 338,
                "properties": {
                  "code": "CHN",
                  "name": "China",
                  "location": {
                    "x": 105,
                    "y": 35,
                    "z": 0
                  },
                  "tld": "CN",
                  "label": "Country"
                },
                "color": "#F44336",
                "styles": {},
                "label": "China",
                "scale_factor": 1,
                "type": "#F44336",
                "size": [
                  55,
                  55
                ],
                "position": [
                  0,
                  0
                ],
                "coordinates": [
                  35,
                  105
                ]
              },
              {
                "id": 2646,
                "properties": {
                  "end_date": "Oct 27, 2015",
                  "amount": 3240000,
                  "beneficiary_iso": "SGP",
                  "beneficiary_lng": "103.8",
                  "begin_date": "Oct 27, 2015",
                  "originator_bank": "Bank of Taiwan",
                  "beneficiary_lat": "1.3667",
                  "begin_date_format": "2015-10-27T00:00:00Z",
                  "beneficiary_bank_id": "dbs-bank-ltd-singapore-sgp",
                  "end_date_format": "2015-10-27T00:00:00Z",
                  "originator_iso": "TWN",
                  "origin_lat": "23.5",
                  "number": 1,
                  "filer_org_name": "The Bank of New York Mellon Corp.",
                  "originator_bank_country": "Taiwan",
                  "beneficiary_bank_country": "Singapore",
                  "filer_org_name_id": "the-bank-of-new-york-mellon-corp",
                  "beneficiary_bank": "DBS Bank Ltd",
                  "end": "2015-10-27T00:00:00.000000",
                  "origin_lng": "121",
                  "originator_bank_id": "bank-of-taiwan",
                  "id": "234294",
                  "begin": "2015-10-27T00:00:00.000000",
                  "sar_id": "4293",
                  "label": "Filing"
                },
                "color": "#4CAF50",
                "styles": {},
                "label": "Filing",
                "scale_factor": 1,
                "type": "#4CAF50",
                "size": [
                  55,
                  55
                ],
                "position": [
                  0,
                  0
                ],
                "coordinates": [
                  "1.3667",
                  "103.8"
                ]
              },
              {
                "id": 2647,
                "properties": {
                  "end_date": "Oct 23, 2015",
                  "amount": 3397070,
                  "beneficiary_iso": "CZE",
                  "beneficiary_lng": "15.5",
                  "begin_date": "Oct 23, 2015",
                  "originator_bank": "J And T Bank And Trust",
                  "beneficiary_lat": "49.75",
                  "begin_date_format": "2015-10-23T00:00:00Z",
                  "beneficiary_bank_id": "ppf-banka-as-prague-czech-republic-cze",
                  "end_date_format": "2015-10-23T00:00:00Z",
                  "originator_iso": "BRB",
                  "origin_lat": "13.1667",
                  "number": 1,
                  "filer_org_name": "The Bank of New York Mellon Corp.",
                  "originator_bank_country": "Barbados",
                  "beneficiary_bank": "PPF Banka A.S.",
                  "beneficiary_bank_country": "Czech Republic",
                  "filer_org_name_id": "the-bank-of-new-york-mellon-corp",
                  "end": "2015-10-23T00:00:00.000000",
                  "origin_lng": "-59.5333",
                  "originator_bank_id": "j-and-t-bank-and-trust",
                  "id": "234295",
                  "begin": "2015-10-23T00:00:00.000000",
                  "sar_id": "4293",
                  "label": "Filing"
                },
                "color": "#4CAF50",
                "styles": {},
                "label": "Filing",
                "scale_factor": 1,
                "type": "#4CAF50",
                "size": [
                  55,
                  55
                ],
                "position": [
                  0,
                  0
                ],
                "coordinates": [
                  "49.75",
                  "15.5"
                ]
              },
              {
                "id": 2648,
                "properties": {
                  "end_date": "Oct 15, 2015",
                  "amount": 3500000,
                  "beneficiary_iso": "CHN",
                  "beneficiary_lng": "105",
                  "begin_date": "Oct 7, 2015",
                  "originator_bank": "Taishin International Bank",
                  "beneficiary_lat": "35",
                  "begin_date_format": "2015-10-07T00:00:00Z",
                  "end_date_format": "2015-10-15T00:00:00Z",
                  "originator_iso": "TWN",
                  "beneficiary_bank_id": "foshan-shunde-rural-commercial-bk-co-ltd-shunde-china-chn",
                  "origin_lat": "23.5",
                  "number": 3,
                  "filer_org_name": "The Bank of New York Mellon Corp.",
                  "originator_bank_country": "Taiwan",
                  "beneficiary_bank": "Foshan Shunde Rural Commercial Bk Co Ltd",
                  "beneficiary_bank_country": "China",
                  "filer_org_name_id": "the-bank-of-new-york-mellon-corp",
                  "end": "2015-10-15T00:00:00.000000",
                  "origin_lng": "121",
                  "originator_bank_id": "taishin-international-bank",
                  "id": "234296",
                  "begin": "2015-10-07T00:00:00.000000",
                  "sar_id": "4293",
                  "label": "Filing"
                },
                "color": "#4CAF50",
                "styles": {},
                "label": "Filing",
                "scale_factor": 1,
                "type": "#4CAF50",
                "size": [
                  55,
                  55
                ],
                "position": [
                  0,
                  0
                ],
                "coordinates": [
                  "35",
                  "105"
                ]
              },
              {
                "id": 2649,
                "properties": {
                  "end_date": "Oct 29, 2015",
                  "amount": 3561111.36,
                  "beneficiary_iso": "CHN",
                  "beneficiary_lng": "105",
                  "begin_date": "Oct 13, 2015",
                  "originator_bank": "CTBC Bank Co Ltd",
                  "beneficiary_lat": "35",
                  "begin_date_format": "2015-10-13T00:00:00Z",
                  "beneficiary_bank_id": "china-construction-bank-corporation-guangdong-china-chn",
                  "end_date_format": "2015-10-29T00:00:00Z",
                  "originator_iso": "HKG",
                  "origin_lat": "22.25",
                  "number": 3,
                  "filer_org_name": "The Bank of New York Mellon Corp.",
                  "originator_bank_country": "Hong Kong",
                  "beneficiary_bank": "China Construction Bank Corporation",
                  "filer_org_name_id": "the-bank-of-new-york-mellon-corp",
                  "beneficiary_bank_country": "China",
                  "end": "2015-10-29T00:00:00.000000",
                  "origin_lng": "114.1667",
                  "originator_bank_id": "ctbc-bank-co-ltd",
                  "id": "234297",
                  "begin": "2015-10-13T00:00:00.000000",
                  "sar_id": "4293",
                  "label": "Filing"
                },
                "color": "#4CAF50",
                "styles": {},
                "label": "Filing",
                "scale_factor": 1,
                "type": "#4CAF50",
                "size": [
                  55,
                  55
                ],
                "position": [
                  0,
                  0
                ],
                "coordinates": [
                  "35",
                  "105"
                ]
              },
              {
                "id": 2650,
                "properties": {
                  "end_date": "Oct 29, 2015",
                  "amount": 2993552.18,
                  "beneficiary_iso": "CHN",
                  "beneficiary_lng": "105",
                  "begin_date": "Oct 27, 2015",
                  "originator_bank": "SCSB Savings Department Branch",
                  "beneficiary_lat": "35",
                  "begin_date_format": "2015-10-27T00:00:00Z",
                  "beneficiary_bank_id": "ping-an-bank-co-ltd-east-shenzhen-china-chn",
                  "originator_iso": "TWN",
                  "end_date_format": "2015-10-29T00:00:00Z",
                  "origin_lat": "23.5",
                  "number": 3,
                  "filer_org_name": "The Bank of New York Mellon Corp.",
                  "originator_bank_country": "Taiwan",
                  "beneficiary_bank": "Ping An Bank Co Ltd",
                  "filer_org_name_id": "the-bank-of-new-york-mellon-corp",
                  "beneficiary_bank_country": "China",
                  "end": "2015-10-29T00:00:00.000000",
                  "origin_lng": "121",
                  "originator_bank_id": "scsb-savings-department-branch",
                  "id": "234298",
                  "begin": "2015-10-27T00:00:00.000000",
                  "sar_id": "4293",
                  "label": "Filing"
                },
                "color": "#4CAF50",
                "styles": {},
                "label": "Filing",
                "scale_factor": 1,
                "type": "#4CAF50",
                "size": [
                  55,
                  55
                ],
                "position": [
                  0,
                  0
                ],
                "coordinates": [
                  "35",
                  "105"
                ]
              },
              {
                "id": 2651,
                "properties": {
                  "end_date": "Oct 9, 2015",
                  "amount": 5870272.71,
                  "beneficiary_lng": "103.8",
                  "beneficiary_iso": "SGP",
                  "begin_date": "Oct 5, 2015",
                  "originator_bank": "HSBC Singapore General Account",
                  "beneficiary_lat": "1.3667",
                  "begin_date_format": "2015-10-05T00:00:00Z",
                  "beneficiary_bank_id": "dbs-bank-ltd-singapore-sgp",
                  "end_date_format": "2015-10-09T00:00:00Z",
                  "originator_iso": "SGP",
                  "origin_lat": "1.3667",
                  "number": 3,
                  "filer_org_name": "The Bank of New York Mellon Corp.",
                  "originator_bank_country": "Singapore",
                  "beneficiary_bank_country": "Singapore",
                  "filer_org_name_id": "the-bank-of-new-york-mellon-corp",
                  "beneficiary_bank": "DBS Bank Ltd",
                  "end": "2015-10-09T00:00:00.000000",
                  "origin_lng": "103.8",
                  "originator_bank_id": "hsbc-singapore-general-account",
                  "id": "234300",
                  "begin": "2015-10-05T00:00:00.000000",
                  "sar_id": "4293",
                  "label": "Filing"
                },
                "color": "#4CAF50",
                "styles": {},
                "label": "Filing",
                "scale_factor": 1,
                "type": "#4CAF50",
                "size": [
                  55,
                  55
                ],
                "position": [
                  0,
                  0
                ],
                "coordinates": [
                  "1.3667",
                  "103.8"
                ]
              },
              {
                "id": 2652,
                "properties": {
                  "end_date": "Oct 23, 2015",
                  "amount": 4967922.12,
                  "beneficiary_iso": "NOR",
                  "beneficiary_lng": "10",
                  "begin_date": "Oct 23, 2015",
                  "originator_bank": "Bank of Communications",
                  "beneficiary_lat": "62",
                  "begin_date_format": "2015-10-23T00:00:00Z",
                  "beneficiary_bank_id": "skandinaviska-enskilda-banken-oslo-norway-nor",
                  "end_date_format": "2015-10-23T00:00:00Z",
                  "originator_iso": "HKG",
                  "origin_lat": "22.25",
                  "number": 2,
                  "filer_org_name": "The Bank of New York Mellon Corp.",
                  "originator_bank_country": "Hong Kong",
                  "beneficiary_bank": "Skandinaviska Enskilda Banken",
                  "filer_org_name_id": "the-bank-of-new-york-mellon-corp",
                  "beneficiary_bank_country": "Norway",
                  "end": "2015-10-23T00:00:00.000000",
                  "origin_lng": "114.1667",
                  "originator_bank_id": "bank-of-communications",
                  "id": "234301",
                  "begin": "2015-10-23T00:00:00.000000",
                  "sar_id": "4293",
                  "label": "Filing"
                },
                "color": "#4CAF50",
                "styles": {},
                "label": "Filing",
                "scale_factor": 1,
                "type": "#4CAF50",
                "size": [
                  55,
                  55
                ],
                "position": [
                  0,
                  0
                ],
                "coordinates": [
                  "62",
                  "10"
                ]
              },
              {
                "id": 2653,
                "properties": {
                  "end_date": "Oct 30, 2015",
                  "amount": 15457176.81,
                  "beneficiary_iso": "IDN",
                  "beneficiary_lng": "120",
                  "begin_date": "Oct 9, 2015",
                  "originator_bank": "Icici Bank Limited",
                  "beneficiary_lat": "-5",
                  "begin_date_format": "2015-10-09T00:00:00Z",
                  "end_date_format": "2015-10-30T00:00:00Z",
                  "beneficiary_bank_id": "bank-of-india-indonesia-jakarta-indonesia-idn",
                  "originator_iso": "SGP",
                  "origin_lat": "1.3667",
                  "number": 4,
                  "filer_org_name": "The Bank of New York Mellon Corp.",
                  "originator_bank_country": "Singapore",
                  "beneficiary_bank_country": "Indonesia",
                  "beneficiary_bank": "Bank of India Indonesia",
                  "filer_org_name_id": "the-bank-of-new-york-mellon-corp",
                  "end": "2015-10-30T00:00:00.000000",
                  "origin_lng": "103.8",
                  "originator_bank_id": "icici-bank-limited",
                  "id": "234302",
                  "begin": "2015-10-09T00:00:00.000000",
                  "sar_id": "4293",
                  "label": "Filing"
                },
                "color": "#4CAF50",
                "styles": {},
                "label": "Filing",
                "scale_factor": 1,
                "type": "#4CAF50",
                "size": [
                  55,
                  55
                ],
                "position": [
                  0,
                  0
                ],
                "coordinates": [
                  "-5",
                  "120"
                ]
              },
              {
                "id": 5057,
                "properties": {
                  "name": "Société Générale SA",
                  "location": {
                    "x": -73.987862,
                    "y": 40.777571,
                    "z": 0
                  },
                  "id": "societe-generale-sa",
                  "label": "Entity"
                },
                "color": "#2196F3",
                "styles": {},
                "label": "Société Générale SA",
                "scale_factor": 1,
                "type": "#2196F3",
                "size": [
                  55,
                  55
                ],
                "position": [
                  0,
                  0
                ],
                "coordinates": [
                  40.777571,
                  -73.987862
                ]
              },
              {
                "id": 2263,
                "properties": {
                  "end_date": "Jul 11, 2012",
                  "amount": 37733084,
                  "beneficiary_iso": "CYP",
                  "beneficiary_lng": "33",
                  "begin_date": "Jul 11, 2012",
                  "originator_bank": "SG Private Banking",
                  "beneficiary_lat": "35",
                  "begin_date_format": "2012-07-11T00:00:00Z",
                  "end_date_format": "2012-07-11T00:00:00Z",
                  "beneficiary_bank_id": "societe-generale-bank-cyprus-ltd-sg-cyprus-cyp",
                  "originator_iso": "CHE",
                  "origin_lat": "47",
                  "number": 1,
                  "filer_org_name": "Société Générale SA",
                  "originator_bank_country": "Switzerland",
                  "beneficiary_bank_country": "Cyprus",
                  "beneficiary_bank": "Societe Generale Bank Cyprus Ltd",
                  "filer_org_name_id": "societe-generale-sa",
                  "end": "2012-07-11T00:00:00.000000",
                  "origin_lng": "8",
                  "originator_bank_id": "sg-private-banking",
                  "id": "231963",
                  "begin": "2012-07-11T00:00:00.000000",
                  "sar_id": "2782",
                  "label": "Filing"
                },
                "color": "#4CAF50",
                "styles": {},
                "label": "Filing",
                "scale_factor": 1,
                "type": "#4CAF50",
                "size": [
                  55,
                  55
                ],
                "position": [
                  0,
                  0
                ],
                "coordinates": [
                  "35",
                  "33"
                ]
              },
              {
                "id": 5069,
                "properties": {
                  "country": "CYP",
                  "name": "Societe Generale Bank Cyprus Ltd",
                  "location": {
                    "x": 33,
                    "y": 35,
                    "z": 0
                  },
                  "id": "societe-generale-bank-cyprus-ltd-sg-cyprus-cyp",
                  "label": "Entity"
                },
                "color": "#2196F3",
                "styles": {},
                "label": "Societe Generale Bank Cyprus Ltd",
                "scale_factor": 1,
                "type": "#2196F3",
                "size": [
                  55,
                  55
                ],
                "position": [
                  0,
                  0
                ],
                "coordinates": [
                  35,
                  33
                ]
              },
              {
                "id": 350,
                "properties": {
                  "code": "CYP",
                  "name": "Cyprus",
                  "location": {
                    "x": 33,
                    "y": 35,
                    "z": 0
                  },
                  "tld": "CY",
                  "label": "Country"
                },
                "color": "#F44336",
                "styles": {},
                "label": "Cyprus",
                "scale_factor": 1,
                "type": "#F44336",
                "size": [
                  55,
                  55
                ],
                "position": [
                  0,
                  0
                ],
                "coordinates": [
                  35,
                  33
                ]
              },
              {
                "id": 549,
                "properties": {
                  "end_date": "Sep 25, 2015",
                  "amount": 56898523.47,
                  "beneficiary_iso": "GBR",
                  "beneficiary_lng": "-2",
                  "begin_date": "Mar 25, 2015",
                  "originator_bank": "CIMB Bank Berhad",
                  "beneficiary_lat": "54",
                  "begin_date_format": "2015-03-25T00:00:00Z",
                  "beneficiary_bank_id": "barclays-bank-plc-london-england-gbr",
                  "end_date_format": "2015-09-25T00:00:00Z",
                  "originator_iso": "SGP",
                  "origin_lat": "1.3667",
                  "number": 68,
                  "filer_org_name": "The Bank of New York Mellon Corp.",
                  "originator_bank_country": "Singapore",
                  "beneficiary_bank_country": "United Kingdom",
                  "beneficiary_bank": "Barclays Bank Plc",
                  "filer_org_name_id": "the-bank-of-new-york-mellon-corp",
                  "end": "2015-09-25T00:00:00.000000",
                  "origin_lng": "103.8",
                  "originator_bank_id": "cimb-bank-berhad",
                  "id": "223254",
                  "begin": "2015-03-25T00:00:00.000000",
                  "sar_id": "3297",
                  "label": "Filing"
                },
                "color": "#4CAF50",
                "styles": {},
                "label": "Filing",
                "scale_factor": 1,
                "type": "#4CAF50",
                "size": [
                  55,
                  55
                ],
                "position": [
                  0,
                  0
                ],
                "coordinates": [
                  "54",
                  "-2"
                ]
              },
              {
                "id": 5070,
                "properties": {
                  "country": "NZL",
                  "name": "Asb Bank Limited",
                  "location": {
                    "x": 174,
                    "y": -41,
                    "z": 0
                  },
                  "id": "asb-bank-limited-auckland-new-zealand-nzl",
                  "label": "Entity"
                },
                "color": "#2196F3",
                "styles": {},
                "label": "Asb Bank Limited",
                "scale_factor": 1,
                "type": "#2196F3",
                "size": [
                  55,
                  55
                ],
                "position": [
                  0,
                  0
                ],
                "coordinates": [
                  -41,
                  174
                ]
              },
              {
                "id": 454,
                "properties": {
                  "code": "NZL",
                  "name": "New Zealand",
                  "location": {
                    "x": 174,
                    "y": -41,
                    "z": 0
                  },
                  "tld": "NZ",
                  "label": "Country"
                },
                "color": "#F44336",
                "styles": {},
                "label": "New Zealand",
                "scale_factor": 1,
                "type": "#F44336",
                "size": [
                  55,
                  55
                ],
                "position": [
                  0,
                  0
                ],
                "coordinates": [
                  -41,
                  174
                ]
              },
              {
                "id": 550,
                "properties": {
                  "end_date": "Sep 25, 2015",
                  "amount": 116238361.25,
                  "beneficiary_iso": "GBR",
                  "beneficiary_lng": "-2",
                  "begin_date": "Mar 30, 2015",
                  "originator_bank": "CIMB Bank Berhad",
                  "beneficiary_lat": "54",
                  "begin_date_format": "2015-03-30T00:00:00Z",
                  "beneficiary_bank_id": "barclays-bank-plc-london-england-gbr",
                  "end_date_format": "2015-09-25T00:00:00Z",
                  "originator_iso": "SGP",
                  "origin_lat": "1.3667",
                  "number": 118,
                  "filer_org_name": "The Bank of New York Mellon Corp.",
                  "originator_bank_country": "Singapore",
                  "beneficiary_bank_country": "United Kingdom",
                  "beneficiary_bank": "Barclays Bank Plc",
                  "filer_org_name_id": "the-bank-of-new-york-mellon-corp",
                  "end": "2015-09-25T00:00:00.000000",
                  "origin_lng": "103.8",
                  "originator_bank_id": "cimb-bank-berhad",
                  "id": "223255",
                  "begin": "2015-03-30T00:00:00.000000",
                  "sar_id": "3297",
                  "label": "Filing"
                },
                "color": "#4CAF50",
                "styles": {},
                "label": "Filing",
                "scale_factor": 1,
                "type": "#4CAF50",
                "size": [
                  55,
                  55
                ],
                "position": [
                  0,
                  0
                ],
                "coordinates": [
                  "54",
                  "-2"
                ]
              },
              {
                "id": 3915,
                "properties": {
                  "end_date": "Sep 23, 2015",
                  "amount": 9310000,
                  "beneficiary_iso": "HKG",
                  "beneficiary_lng": "114.1667",
                  "begin_date": "Aug 12, 2015",
                  "originator_bank": "CIMB Bank Berhad",
                  "beneficiary_lat": "22.25",
                  "begin_date_format": "2015-08-12T00:00:00Z",
                  "beneficiary_bank_id": "china-citic-bank-international-ltd-hong-kong-hkg",
                  "end_date_format": "2015-09-23T00:00:00Z",
                  "originator_iso": "SGP",
                  "origin_lat": "1.3667",
                  "number": 10,
                  "filer_org_name": "The Bank of New York Mellon Corp.",
                  "originator_bank_country": "Singapore",
                  "beneficiary_bank": "China Citic Bank International Ltd",
                  "filer_org_name_id": "the-bank-of-new-york-mellon-corp",
                  "beneficiary_bank_country": "Hong Kong",
                  "end": "2015-09-23T00:00:00.000000",
                  "origin_lng": "103.8",
                  "originator_bank_id": "cimb-bank-berhad",
                  "id": "238362",
                  "begin": "2015-08-12T00:00:00.000000",
                  "sar_id": "3297",
                  "label": "Filing"
                },
                "color": "#4CAF50",
                "styles": {},
                "label": "Filing",
                "scale_factor": 1,
                "type": "#4CAF50",
                "size": [
                  55,
                  55
                ],
                "position": [
                  0,
                  0
                ],
                "coordinates": [
                  "22.25",
                  "114.1667"
                ]
              },
              {
                "id": 3916,
                "properties": {
                  "end_date": "Jun 10, 2015",
                  "amount": 14991886.27,
                  "beneficiary_iso": "CHN",
                  "beneficiary_lng": "105",
                  "begin_date": "Mar 27, 2015",
                  "originator_bank": "CIMB Bank Berhad",
                  "beneficiary_lat": "35",
                  "begin_date_format": "2015-03-27T00:00:00Z",
                  "beneficiary_bank_id": "icbc-limited-foshan-china-chn",
                  "end_date_format": "2015-06-10T00:00:00Z",
                  "originator_iso": "SGP",
                  "origin_lat": "1.3667",
                  "number": 26,
                  "filer_org_name": "The Bank of New York Mellon Corp.",
                  "originator_bank_country": "Singapore",
                  "beneficiary_bank": "Icbc Limited",
                  "beneficiary_bank_country": "China",
                  "filer_org_name_id": "the-bank-of-new-york-mellon-corp",
                  "end": "2015-06-10T00:00:00.000000",
                  "origin_lng": "103.8",
                  "originator_bank_id": "cimb-bank-berhad",
                  "id": "238363",
                  "begin": "2015-03-27T00:00:00.000000",
                  "sar_id": "3297",
                  "label": "Filing"
                },
                "color": "#4CAF50",
                "styles": {},
                "label": "Filing",
                "scale_factor": 1,
                "type": "#4CAF50",
                "size": [
                  55,
                  55
                ],
                "position": [
                  0,
                  0
                ],
                "coordinates": [
                  "35",
                  "105"
                ]
              },
              {
                "id": 3917,
                "properties": {
                  "end_date": "Jun 29, 2015",
                  "amount": 29162517.4,
                  "beneficiary_iso": "CHE",
                  "beneficiary_lng": "8",
                  "begin_date": "Apr 29, 2015",
                  "originator_bank": "CIMB Bank Berhad",
                  "beneficiary_lat": "47",
                  "begin_date_format": "2015-04-29T00:00:00Z",
                  "beneficiary_bank_id": "investec-bank-switzerland-ag-zurich-switzerland-che",
                  "end_date_format": "2015-06-29T00:00:00Z",
                  "originator_iso": "SGP",
                  "origin_lat": "1.3667",
                  "number": 28,
                  "filer_org_name": "The Bank of New York Mellon Corp.",
                  "originator_bank_country": "Singapore",
                  "beneficiary_bank_country": "Switzerland",
                  "filer_org_name_id": "the-bank-of-new-york-mellon-corp",
                  "beneficiary_bank": "Investec Bank",
                  "end": "2015-06-29T00:00:00.000000",
                  "origin_lng": "103.8",
                  "originator_bank_id": "cimb-bank-berhad",
                  "id": "238365",
                  "begin": "2015-04-29T00:00:00.000000",
                  "sar_id": "3297",
                  "label": "Filing"
                },
                "color": "#4CAF50",
                "styles": {},
                "label": "Filing",
                "scale_factor": 1,
                "type": "#4CAF50",
                "size": [
                  55,
                  55
                ],
                "position": [
                  0,
                  0
                ],
                "coordinates": [
                  "47",
                  "8"
                ]
              },
              {
                "id": 3918,
                "properties": {
                  "end_date": "May 11, 2015",
                  "amount": 22590000,
                  "beneficiary_iso": "HKG",
                  "beneficiary_lng": "114.1667",
                  "begin_date": "Apr 8, 2015",
                  "originator_bank": "CIMB Bank Berhad",
                  "beneficiary_lat": "22.25",
                  "begin_date_format": "2015-04-08T00:00:00Z",
                  "beneficiary_bank_id": "dbs-bank-hong-kong-limited-hong-kong-hkg",
                  "end_date_format": "2015-05-11T00:00:00Z",
                  "originator_iso": "SGP",
                  "origin_lat": "1.3667",
                  "number": 23,
                  "filer_org_name": "The Bank of New York Mellon Corp.",
                  "originator_bank_country": "Singapore",
                  "beneficiary_bank": "DBS Bank",
                  "beneficiary_bank_country": "Hong Kong",
                  "filer_org_name_id": "the-bank-of-new-york-mellon-corp",
                  "end": "2015-05-11T00:00:00.000000",
                  "origin_lng": "103.8",
                  "originator_bank_id": "cimb-bank-berhad",
                  "id": "238366",
                  "begin": "2015-04-08T00:00:00.000000",
                  "sar_id": "3297",
                  "label": "Filing"
                },
                "color": "#4CAF50",
                "styles": {},
                "label": "Filing",
                "scale_factor": 1,
                "type": "#4CAF50",
                "size": [
                  55,
                  55
                ],
                "position": [
                  0,
                  0
                ],
                "coordinates": [
                  "22.25",
                  "114.1667"
                ]
              },
              {
                "id": 3017,
                "properties": {
                  "end_date": "Sep 15, 2015",
                  "amount": 556355,
                  "beneficiary_iso": "SGP",
                  "beneficiary_lng": "103.8",
                  "begin_date": "Sep 15, 2015",
                  "originator_bank": "Bank of Communications",
                  "beneficiary_lat": "1.3667",
                  "begin_date_format": "2015-09-15T00:00:00Z",
                  "beneficiary_bank_id": "united-overseas-bank-limited-singapore-sgp",
                  "end_date_format": "2015-09-15T00:00:00Z",
                  "originator_iso": "CHN",
                  "origin_lat": "35",
                  "number": 1,
                  "filer_org_name": "The Bank of New York Mellon Corp.",
                  "originator_bank_country": "China",
                  "beneficiary_bank_country": "Singapore",
                  "beneficiary_bank": "United Overseas Bank Limited",
                  "filer_org_name_id": "the-bank-of-new-york-mellon-corp",
                  "end": "2015-09-15T00:00:00.000000",
                  "origin_lng": "105",
                  "originator_bank_id": "bank-of-communications",
                  "id": "235494",
                  "begin": "2015-09-15T00:00:00.000000",
                  "sar_id": "3295",
                  "label": "Filing"
                },
                "color": "#4CAF50",
                "styles": {},
                "label": "Filing",
                "scale_factor": 1,
                "type": "#4CAF50",
                "size": [
                  55,
                  55
                ],
                "position": [
                  0,
                  0
                ],
                "coordinates": [
                  "1.3667",
                  "103.8"
                ]
              },
              {
                "id": 5071,
                "properties": {
                  "country": "KHM",
                  "name": "CIMB Bank Plc",
                  "location": {
                    "x": 105,
                    "y": 13,
                    "z": 0
                  },
                  "id": "cimb-bank-plc-phnom-penh-cambodia-khm",
                  "label": "Entity"
                },
                "color": "#2196F3",
                "styles": {},
                "label": "CIMB Bank Plc",
                "scale_factor": 1,
                "type": "#2196F3",
                "size": [
                  55,
                  55
                ],
                "position": [
                  0,
                  0
                ],
                "coordinates": [
                  13,
                  105
                ]
              },
              {
                "id": 330,
                "properties": {
                  "code": "KHM",
                  "name": "Cambodia",
                  "location": {
                    "x": 105,
                    "y": 13,
                    "z": 0
                  },
                  "tld": "KH",
                  "label": "Country"
                },
                "color": "#F44336",
                "styles": {},
                "label": "Cambodia",
                "scale_factor": 1,
                "type": "#F44336",
                "size": [
                  55,
                  55
                ],
                "position": [
                  0,
                  0
                ],
                "coordinates": [
                  13,
                  105
                ]
              },
              {
                "id": 3018,
                "properties": {
                  "end_date": "Jul 20, 2015",
                  "amount": 1046936,
                  "beneficiary_iso": "SGP",
                  "beneficiary_lng": "103.8",
                  "begin_date": "Jun 15, 2015",
                  "originator_bank": "Bank of Communications",
                  "beneficiary_lat": "1.3667",
                  "begin_date_format": "2015-06-15T00:00:00Z",
                  "beneficiary_bank_id": "united-overseas-bank-limited-singapore-sgp",
                  "end_date_format": "2015-07-20T00:00:00Z",
                  "originator_iso": "CHN",
                  "origin_lat": "35",
                  "number": 2,
                  "filer_org_name": "The Bank of New York Mellon Corp.",
                  "originator_bank_country": "China",
                  "beneficiary_bank_country": "Singapore",
                  "beneficiary_bank": "United Overseas Bank Limited",
                  "filer_org_name_id": "the-bank-of-new-york-mellon-corp",
                  "end": "2015-07-20T00:00:00.000000",
                  "origin_lng": "105",
                  "originator_bank_id": "bank-of-communications",
                  "id": "235497",
                  "begin": "2015-06-15T00:00:00.000000",
                  "sar_id": "3295",
                  "label": "Filing"
                },
                "color": "#4CAF50",
                "styles": {},
                "label": "Filing",
                "scale_factor": 1,
                "type": "#4CAF50",
                "size": [
                  55,
                  55
                ],
                "position": [
                  0,
                  0
                ],
                "coordinates": [
                  "1.3667",
                  "103.8"
                ]
              },
              {
                "id": 3019,
                "properties": {
                  "end_date": "Aug 27, 2015",
                  "amount": 1569990,
                  "beneficiary_iso": "SGP",
                  "beneficiary_lng": "103.8",
                  "begin_date": "Mar 31, 2015",
                  "originator_bank": "Bank of Communications",
                  "beneficiary_lat": "1.3667",
                  "begin_date_format": "2015-03-31T00:00:00Z",
                  "beneficiary_bank_id": "united-overseas-bank-limited-singapore-sgp",
                  "end_date_format": "2015-08-27T00:00:00Z",
                  "originator_iso": "CHN",
                  "origin_lat": "35",
                  "number": 2,
                  "filer_org_name": "The Bank of New York Mellon Corp.",
                  "originator_bank_country": "China",
                  "beneficiary_bank_country": "Singapore",
                  "beneficiary_bank": "United Overseas Bank Limited",
                  "filer_org_name_id": "the-bank-of-new-york-mellon-corp",
                  "end": "2015-08-27T00:00:00.000000",
                  "origin_lng": "105",
                  "originator_bank_id": "bank-of-communications",
                  "id": "235498",
                  "begin": "2015-03-31T00:00:00.000000",
                  "sar_id": "3295",
                  "label": "Filing"
                },
                "color": "#4CAF50",
                "styles": {},
                "label": "Filing",
                "scale_factor": 1,
                "type": "#4CAF50",
                "size": [
                  55,
                  55
                ],
                "position": [
                  0,
                  0
                ],
                "coordinates": [
                  "1.3667",
                  "103.8"
                ]
              },
              {
                "id": 3020,
                "properties": {
                  "end_date": "Sep 7, 2015",
                  "amount": 655556,
                  "beneficiary_iso": "SGP",
                  "beneficiary_lng": "103.8",
                  "begin_date": "Jul 1, 2015",
                  "originator_bank": "Bank of Communications",
                  "beneficiary_lat": "1.3667",
                  "begin_date_format": "2015-07-01T00:00:00Z",
                  "beneficiary_bank_id": "united-overseas-bank-limited-singapore-sgp",
                  "originator_iso": "CHN",
                  "end_date_format": "2015-09-07T00:00:00Z",
                  "origin_lat": "35",
                  "number": 3,
                  "filer_org_name": "The Bank of New York Mellon Corp.",
                  "originator_bank_country": "China",
                  "beneficiary_bank": "United Overseas Bank Limited",
                  "filer_org_name_id": "the-bank-of-new-york-mellon-corp",
                  "beneficiary_bank_country": "Singapore",
                  "end": "2015-09-07T00:00:00.000000",
                  "origin_lng": "105",
                  "originator_bank_id": "bank-of-communications",
                  "id": "235499",
                  "begin": "2015-07-01T00:00:00.000000",
                  "sar_id": "3295",
                  "label": "Filing"
                },
                "color": "#4CAF50",
                "styles": {},
                "label": "Filing",
                "scale_factor": 1,
                "type": "#4CAF50",
                "size": [
                  55,
                  55
                ],
                "position": [
                  0,
                  0
                ],
                "coordinates": [
                  "1.3667",
                  "103.8"
                ]
              },
              {
                "id": 3021,
                "properties": {
                  "end_date": "Jul 20, 2015",
                  "amount": 1539216.18,
                  "beneficiary_iso": "SGP",
                  "beneficiary_lng": "103.8",
                  "begin_date": "Mar 16, 2015",
                  "originator_bank": "Bank of Communications",
                  "beneficiary_lat": "1.3667",
                  "begin_date_format": "2015-03-16T00:00:00Z",
                  "beneficiary_bank_id": "united-overseas-bank-limited-singapore-sgp",
                  "end_date_format": "2015-07-20T00:00:00Z",
                  "originator_iso": "CHN",
                  "origin_lat": "35",
                  "number": 4,
                  "filer_org_name": "The Bank of New York Mellon Corp.",
                  "originator_bank_country": "China",
                  "beneficiary_bank_country": "Singapore",
                  "beneficiary_bank": "United Overseas Bank Limited",
                  "filer_org_name_id": "the-bank-of-new-york-mellon-corp",
                  "end": "2015-07-20T00:00:00.000000",
                  "origin_lng": "105",
                  "originator_bank_id": "bank-of-communications",
                  "id": "235500",
                  "begin": "2015-03-16T00:00:00.000000",
                  "sar_id": "3295",
                  "label": "Filing"
                },
                "color": "#4CAF50",
                "styles": {},
                "label": "Filing",
                "scale_factor": 1,
                "type": "#4CAF50",
                "size": [
                  55,
                  55
                ],
                "position": [
                  0,
                  0
                ],
                "coordinates": [
                  "1.3667",
                  "103.8"
                ]
              },
              {
                "id": 3022,
                "properties": {
                  "end_date": "Sep 14, 2015",
                  "amount": 6139040,
                  "beneficiary_iso": "CHN",
                  "beneficiary_lng": "105",
                  "begin_date": "Apr 13, 2015",
                  "originator_bank": "Bank of Hebei Tangshan Branch",
                  "beneficiary_lat": "35",
                  "begin_date_format": "2015-04-13T00:00:00Z",
                  "beneficiary_bank_id": "bank-of-communications-shanghai-china-chn",
                  "end_date_format": "2015-09-14T00:00:00Z",
                  "originator_iso": "CHN",
                  "origin_lat": "35",
                  "number": 23,
                  "filer_org_name": "The Bank of New York Mellon Corp.",
                  "originator_bank_country": "China",
                  "beneficiary_bank_country": "China",
                  "beneficiary_bank": "Bank of Communications",
                  "filer_org_name_id": "the-bank-of-new-york-mellon-corp",
                  "end": "2015-09-14T00:00:00.000000",
                  "origin_lng": "105",
                  "originator_bank_id": "bank-of-hebei-tangshan-branch",
                  "id": "235501",
                  "begin": "2015-04-13T00:00:00.000000",
                  "sar_id": "3295",
                  "label": "Filing"
                },
                "color": "#4CAF50",
                "styles": {},
                "label": "Filing",
                "scale_factor": 1,
                "type": "#4CAF50",
                "size": [
                  55,
                  55
                ],
                "position": [
                  0,
                  0
                ],
                "coordinates": [
                  "35",
                  "105"
                ]
              },
              {
                "id": 3023,
                "properties": {
                  "end_date": "Sep 10, 2010",
                  "amount": 815684.03,
                  "beneficiary_iso": "SGP",
                  "beneficiary_lng": "103.8",
                  "begin_date": "Sep 10, 2010",
                  "originator_bank": "Industrial And Commercial Bank of China",
                  "beneficiary_lat": "1.3667",
                  "begin_date_format": "2010-09-10T00:00:00Z",
                  "beneficiary_bank_id": "citibank-na-singapore-sgp",
                  "end_date_format": "2010-09-10T00:00:00Z",
                  "originator_iso": "CHN",
                  "origin_lat": "35",
                  "number": 1,
                  "filer_org_name": "The Bank of New York Mellon Corp.",
                  "originator_bank_country": "China",
                  "beneficiary_bank_country": "Singapore",
                  "filer_org_name_id": "the-bank-of-new-york-mellon-corp",
                  "beneficiary_bank": "Citibank, N.A.",
                  "end": "2010-09-10T00:00:00.000000",
                  "origin_lng": "105",
                  "originator_bank_id": "industrial-and-commercial-bank-of-china",
                  "id": "235502",
                  "begin": "2010-09-10T00:00:00.000000",
                  "sar_id": "3295",
                  "label": "Filing"
                },
                "color": "#4CAF50",
                "styles": {},
                "label": "Filing",
                "scale_factor": 1,
                "type": "#4CAF50",
                "size": [
                  55,
                  55
                ],
                "position": [
                  0,
                  0
                ],
                "coordinates": [
                  "1.3667",
                  "103.8"
                ]
              }
            ],
            "_overview": {
              "enabled": null,
              "overview_set": false
            },
            "_selected_graph": [
              [],
              []
            ],
            "_sidebar": {
              "enabled": false,
              "start_with": null
            },
            "_view_count": null,
            "_view_module": "yfiles-jupyter-graphs",
            "_view_module_version": "^1.9.0",
            "_view_name": "GraphView",
            "layout": "IPY_MODEL_a3c748a4f284463dbafb53f134d13d4f",
            "tabbable": null,
            "tooltip": null
          }
        },
        "a3c748a4f284463dbafb53f134d13d4f": {
          "model_module": "@jupyter-widgets/base",
          "model_name": "LayoutModel",
          "model_module_version": "2.0.0",
          "state": {
            "_model_module": "@jupyter-widgets/base",
            "_model_module_version": "2.0.0",
            "_model_name": "LayoutModel",
            "_view_count": null,
            "_view_module": "@jupyter-widgets/base",
            "_view_module_version": "2.0.0",
            "_view_name": "LayoutView",
            "align_content": null,
            "align_items": null,
            "align_self": null,
            "border_bottom": null,
            "border_left": null,
            "border_right": null,
            "border_top": null,
            "bottom": null,
            "display": null,
            "flex": null,
            "flex_flow": null,
            "grid_area": null,
            "grid_auto_columns": null,
            "grid_auto_flow": null,
            "grid_auto_rows": null,
            "grid_column": null,
            "grid_gap": null,
            "grid_row": null,
            "grid_template_areas": null,
            "grid_template_columns": null,
            "grid_template_rows": null,
            "height": "800px",
            "justify_content": null,
            "justify_items": null,
            "left": null,
            "margin": null,
            "max_height": null,
            "max_width": null,
            "min_height": null,
            "min_width": null,
            "object_fit": null,
            "object_position": null,
            "order": null,
            "overflow": null,
            "padding": null,
            "right": null,
            "top": null,
            "visibility": null,
            "width": "100%"
          }
        },
        "19e8ff23174e4899851cb81e52c606bc": {
          "model_module": "yfiles-jupyter-graphs",
          "model_name": "GraphModel",
          "model_module_version": "^1.9.0",
          "state": {
            "_context_pane_mapping": [
              {
                "id": "Neighborhood",
                "title": "Neighborhood"
              },
              {
                "id": "Data",
                "title": "Data"
              },
              {
                "id": "Search",
                "title": "Search"
              },
              {
                "id": "About",
                "title": "About"
              }
            ],
            "_data_importer": "neo4j",
            "_directed": true,
            "_dom_classes": [],
            "_edges": [
              {
                "id": 0,
                "start": 5056,
                "end": 2645,
                "properties": {
                  "label": "FILED"
                },
                "label": "FILED",
                "color": "#607D8B",
                "thickness_factor": 2,
                "directed": true
              },
              {
                "id": 1,
                "start": 2645,
                "end": 5068,
                "properties": {
                  "label": "CONCERNS"
                },
                "label": "CONCERNS",
                "color": "#673AB7",
                "thickness_factor": 0.5,
                "directed": true
              },
              {
                "id": 2,
                "start": 5068,
                "end": 338,
                "properties": {
                  "label": "COUNTRY"
                },
                "label": "COUNTRY",
                "color": "#CDDC39",
                "thickness_factor": 1,
                "directed": true
              },
              {
                "id": 3,
                "start": 5056,
                "end": 2646,
                "properties": {
                  "label": "FILED"
                },
                "label": "FILED",
                "color": "#607D8B",
                "thickness_factor": 2,
                "directed": true
              },
              {
                "id": 4,
                "start": 2646,
                "end": 5068,
                "properties": {
                  "label": "CONCERNS"
                },
                "label": "CONCERNS",
                "color": "#673AB7",
                "thickness_factor": 0.5,
                "directed": true
              },
              {
                "id": 5,
                "start": 5056,
                "end": 2647,
                "properties": {
                  "label": "FILED"
                },
                "label": "FILED",
                "color": "#607D8B",
                "thickness_factor": 2,
                "directed": true
              },
              {
                "id": 6,
                "start": 2647,
                "end": 5068,
                "properties": {
                  "label": "CONCERNS"
                },
                "label": "CONCERNS",
                "color": "#673AB7",
                "thickness_factor": 0.5,
                "directed": true
              },
              {
                "id": 7,
                "start": 5056,
                "end": 2648,
                "properties": {
                  "label": "FILED"
                },
                "label": "FILED",
                "color": "#607D8B",
                "thickness_factor": 2,
                "directed": true
              },
              {
                "id": 8,
                "start": 2648,
                "end": 5068,
                "properties": {
                  "label": "CONCERNS"
                },
                "label": "CONCERNS",
                "color": "#673AB7",
                "thickness_factor": 0.5,
                "directed": true
              },
              {
                "id": 9,
                "start": 5056,
                "end": 2649,
                "properties": {
                  "label": "FILED"
                },
                "label": "FILED",
                "color": "#607D8B",
                "thickness_factor": 2,
                "directed": true
              },
              {
                "id": 10,
                "start": 2649,
                "end": 5068,
                "properties": {
                  "label": "CONCERNS"
                },
                "label": "CONCERNS",
                "color": "#673AB7",
                "thickness_factor": 0.5,
                "directed": true
              },
              {
                "id": 11,
                "start": 5056,
                "end": 2650,
                "properties": {
                  "label": "FILED"
                },
                "label": "FILED",
                "color": "#607D8B",
                "thickness_factor": 2,
                "directed": true
              },
              {
                "id": 12,
                "start": 2650,
                "end": 5068,
                "properties": {
                  "label": "CONCERNS"
                },
                "label": "CONCERNS",
                "color": "#673AB7",
                "thickness_factor": 0.5,
                "directed": true
              },
              {
                "id": 13,
                "start": 5056,
                "end": 2651,
                "properties": {
                  "label": "FILED"
                },
                "label": "FILED",
                "color": "#607D8B",
                "thickness_factor": 2,
                "directed": true
              },
              {
                "id": 14,
                "start": 2651,
                "end": 5068,
                "properties": {
                  "label": "CONCERNS"
                },
                "label": "CONCERNS",
                "color": "#673AB7",
                "thickness_factor": 0.5,
                "directed": true
              },
              {
                "id": 15,
                "start": 5056,
                "end": 2652,
                "properties": {
                  "label": "FILED"
                },
                "label": "FILED",
                "color": "#607D8B",
                "thickness_factor": 2,
                "directed": true
              },
              {
                "id": 16,
                "start": 2652,
                "end": 5068,
                "properties": {
                  "label": "CONCERNS"
                },
                "label": "CONCERNS",
                "color": "#673AB7",
                "thickness_factor": 0.5,
                "directed": true
              },
              {
                "id": 17,
                "start": 5056,
                "end": 2653,
                "properties": {
                  "label": "FILED"
                },
                "label": "FILED",
                "color": "#607D8B",
                "thickness_factor": 2,
                "directed": true
              },
              {
                "id": 18,
                "start": 2653,
                "end": 5068,
                "properties": {
                  "label": "CONCERNS"
                },
                "label": "CONCERNS",
                "color": "#673AB7",
                "thickness_factor": 0.5,
                "directed": true
              },
              {
                "id": 19,
                "start": 5057,
                "end": 2263,
                "properties": {
                  "label": "FILED"
                },
                "label": "FILED",
                "color": "#607D8B",
                "thickness_factor": 2,
                "directed": true
              },
              {
                "id": 20,
                "start": 2263,
                "end": 5069,
                "properties": {
                  "label": "CONCERNS"
                },
                "label": "CONCERNS",
                "color": "#673AB7",
                "thickness_factor": 0.5,
                "directed": true
              },
              {
                "id": 21,
                "start": 5069,
                "end": 350,
                "properties": {
                  "label": "COUNTRY"
                },
                "label": "COUNTRY",
                "color": "#CDDC39",
                "thickness_factor": 1,
                "directed": true
              },
              {
                "id": 22,
                "start": 5056,
                "end": 549,
                "properties": {
                  "label": "FILED"
                },
                "label": "FILED",
                "color": "#607D8B",
                "thickness_factor": 2,
                "directed": true
              },
              {
                "id": 23,
                "start": 549,
                "end": 5070,
                "properties": {
                  "label": "CONCERNS"
                },
                "label": "CONCERNS",
                "color": "#673AB7",
                "thickness_factor": 0.5,
                "directed": true
              },
              {
                "id": 24,
                "start": 5070,
                "end": 454,
                "properties": {
                  "label": "COUNTRY"
                },
                "label": "COUNTRY",
                "color": "#CDDC39",
                "thickness_factor": 1,
                "directed": true
              }
            ],
            "_graph_layout": {
              "algorithm": "organic",
              "options": {}
            },
            "_highlight": [],
            "_license": {},
            "_model_module": "yfiles-jupyter-graphs",
            "_model_module_version": "^1.9.0",
            "_model_name": "GraphModel",
            "_neighborhood": {},
            "_nodes": [
              {
                "id": 5056,
                "properties": {
                  "name": "The Bank of New York Mellon Corp.",
                  "location": {
                    "x": -73.987862,
                    "y": 40.777571,
                    "z": 0
                  },
                  "id": "the-bank-of-new-york-mellon-corp",
                  "label": "Entity"
                },
                "color": "#2196F3",
                "styles": {},
                "label": "The Bank of New York Mellon Corp.",
                "scale_factor": 1,
                "type": "#2196F3",
                "size": [
                  55,
                  55
                ],
                "position": [
                  0,
                  0
                ]
              },
              {
                "id": 2645,
                "properties": {
                  "end_date": "Oct 13, 2015",
                  "amount": 2741500,
                  "beneficiary_iso": "SGP",
                  "beneficiary_lng": "103.8",
                  "begin_date": "Oct 2, 2015",
                  "originator_bank": "HSBC Hong Kong",
                  "beneficiary_lat": "1.3667",
                  "begin_date_format": "2015-10-02T00:00:00Z",
                  "originator_iso": "HKG",
                  "beneficiary_bank_id": "dbs-bank-ltd-singapore-sgp",
                  "end_date_format": "2015-10-13T00:00:00Z",
                  "origin_lat": "22.25",
                  "number": 4,
                  "filer_org_name": "The Bank of New York Mellon Corp.",
                  "originator_bank_country": "Hong Kong",
                  "beneficiary_bank": "DBS Bank Ltd",
                  "beneficiary_bank_country": "Singapore",
                  "filer_org_name_id": "the-bank-of-new-york-mellon-corp",
                  "end": "2015-10-13T00:00:00.000000",
                  "origin_lng": "114.1667",
                  "originator_bank_id": "hsbc-hong-kong",
                  "id": "234293",
                  "begin": "2015-10-02T00:00:00.000000",
                  "sar_id": "4293",
                  "label": "Filing"
                },
                "color": "#4CAF50",
                "styles": {},
                "label": "Filing",
                "scale_factor": 1,
                "type": "#4CAF50",
                "size": [
                  57.440544980184015,
                  57.440544980184015
                ],
                "position": [
                  0,
                  0
                ]
              },
              {
                "id": 5068,
                "properties": {
                  "country": "CHN",
                  "name": "China Construction Bank Corporation",
                  "location": {
                    "x": 105,
                    "y": 35,
                    "z": 0
                  },
                  "id": "china-construction-bank-corporation-beijing-china-chn",
                  "label": "Entity"
                },
                "color": "#2196F3",
                "styles": {},
                "label": "China Construction Bank Corporation",
                "scale_factor": 1,
                "type": "#2196F3",
                "size": [
                  55,
                  55
                ],
                "position": [
                  0,
                  0
                ]
              },
              {
                "id": 338,
                "properties": {
                  "code": "CHN",
                  "name": "China",
                  "location": {
                    "x": 105,
                    "y": 35,
                    "z": 0
                  },
                  "tld": "CN",
                  "label": "Country"
                },
                "color": "#F44336",
                "styles": {},
                "label": "China",
                "scale_factor": 1,
                "type": "#F44336",
                "size": [
                  55,
                  55
                ],
                "position": [
                  0,
                  0
                ],
                "coordinates": [
                  35,
                  105
                ]
              },
              {
                "id": 2646,
                "properties": {
                  "end_date": "Oct 27, 2015",
                  "amount": 3240000,
                  "beneficiary_iso": "SGP",
                  "beneficiary_lng": "103.8",
                  "begin_date": "Oct 27, 2015",
                  "originator_bank": "Bank of Taiwan",
                  "beneficiary_lat": "1.3667",
                  "begin_date_format": "2015-10-27T00:00:00Z",
                  "beneficiary_bank_id": "dbs-bank-ltd-singapore-sgp",
                  "end_date_format": "2015-10-27T00:00:00Z",
                  "originator_iso": "TWN",
                  "origin_lat": "23.5",
                  "number": 1,
                  "filer_org_name": "The Bank of New York Mellon Corp.",
                  "originator_bank_country": "Taiwan",
                  "beneficiary_bank_country": "Singapore",
                  "filer_org_name_id": "the-bank-of-new-york-mellon-corp",
                  "beneficiary_bank": "DBS Bank Ltd",
                  "end": "2015-10-27T00:00:00.000000",
                  "origin_lng": "121",
                  "originator_bank_id": "bank-of-taiwan",
                  "id": "234294",
                  "begin": "2015-10-27T00:00:00.000000",
                  "sar_id": "4293",
                  "label": "Filing"
                },
                "color": "#4CAF50",
                "styles": {},
                "label": "Filing",
                "scale_factor": 1,
                "type": "#4CAF50",
                "size": [
                  57.886486119251096,
                  57.886486119251096
                ],
                "position": [
                  0,
                  0
                ]
              },
              {
                "id": 2647,
                "properties": {
                  "end_date": "Oct 23, 2015",
                  "amount": 3397070,
                  "beneficiary_iso": "CZE",
                  "beneficiary_lng": "15.5",
                  "begin_date": "Oct 23, 2015",
                  "originator_bank": "J And T Bank And Trust",
                  "beneficiary_lat": "49.75",
                  "begin_date_format": "2015-10-23T00:00:00Z",
                  "beneficiary_bank_id": "ppf-banka-as-prague-czech-republic-cze",
                  "end_date_format": "2015-10-23T00:00:00Z",
                  "originator_iso": "BRB",
                  "origin_lat": "13.1667",
                  "number": 1,
                  "filer_org_name": "The Bank of New York Mellon Corp.",
                  "originator_bank_country": "Barbados",
                  "beneficiary_bank": "PPF Banka A.S.",
                  "beneficiary_bank_country": "Czech Republic",
                  "filer_org_name_id": "the-bank-of-new-york-mellon-corp",
                  "end": "2015-10-23T00:00:00.000000",
                  "origin_lng": "-59.5333",
                  "originator_bank_id": "j-and-t-bank-and-trust",
                  "id": "234295",
                  "begin": "2015-10-23T00:00:00.000000",
                  "sar_id": "4293",
                  "label": "Filing"
                },
                "color": "#4CAF50",
                "styles": {},
                "label": "Filing",
                "scale_factor": 1,
                "type": "#4CAF50",
                "size": [
                  58.026601979519434,
                  58.026601979519434
                ],
                "position": [
                  0,
                  0
                ]
              },
              {
                "id": 2648,
                "properties": {
                  "end_date": "Oct 15, 2015",
                  "amount": 3500000,
                  "beneficiary_iso": "CHN",
                  "beneficiary_lng": "105",
                  "begin_date": "Oct 7, 2015",
                  "originator_bank": "Taishin International Bank",
                  "beneficiary_lat": "35",
                  "begin_date_format": "2015-10-07T00:00:00Z",
                  "end_date_format": "2015-10-15T00:00:00Z",
                  "originator_iso": "TWN",
                  "beneficiary_bank_id": "foshan-shunde-rural-commercial-bk-co-ltd-shunde-china-chn",
                  "origin_lat": "23.5",
                  "number": 3,
                  "filer_org_name": "The Bank of New York Mellon Corp.",
                  "originator_bank_country": "Taiwan",
                  "beneficiary_bank": "Foshan Shunde Rural Commercial Bk Co Ltd",
                  "beneficiary_bank_country": "China",
                  "filer_org_name_id": "the-bank-of-new-york-mellon-corp",
                  "end": "2015-10-15T00:00:00.000000",
                  "origin_lng": "121",
                  "originator_bank_id": "taishin-international-bank",
                  "id": "234296",
                  "begin": "2015-10-07T00:00:00.000000",
                  "sar_id": "4293",
                  "label": "Filing"
                },
                "color": "#4CAF50",
                "styles": {},
                "label": "Filing",
                "scale_factor": 1,
                "type": "#4CAF50",
                "size": [
                  58.11831941230203,
                  58.11831941230203
                ],
                "position": [
                  0,
                  0
                ]
              },
              {
                "id": 2649,
                "properties": {
                  "end_date": "Oct 29, 2015",
                  "amount": 3561111.36,
                  "beneficiary_iso": "CHN",
                  "beneficiary_lng": "105",
                  "begin_date": "Oct 13, 2015",
                  "originator_bank": "CTBC Bank Co Ltd",
                  "beneficiary_lat": "35",
                  "begin_date_format": "2015-10-13T00:00:00Z",
                  "beneficiary_bank_id": "china-construction-bank-corporation-guangdong-china-chn",
                  "end_date_format": "2015-10-29T00:00:00Z",
                  "originator_iso": "HKG",
                  "origin_lat": "22.25",
                  "number": 3,
                  "filer_org_name": "The Bank of New York Mellon Corp.",
                  "originator_bank_country": "Hong Kong",
                  "beneficiary_bank": "China Construction Bank Corporation",
                  "filer_org_name_id": "the-bank-of-new-york-mellon-corp",
                  "beneficiary_bank_country": "China",
                  "end": "2015-10-29T00:00:00.000000",
                  "origin_lng": "114.1667",
                  "originator_bank_id": "ctbc-bank-co-ltd",
                  "id": "234297",
                  "begin": "2015-10-13T00:00:00.000000",
                  "sar_id": "4293",
                  "label": "Filing"
                },
                "color": "#4CAF50",
                "styles": {},
                "label": "Filing",
                "scale_factor": 1,
                "type": "#4CAF50",
                "size": [
                  58.17273535193591,
                  58.17273535193591
                ],
                "position": [
                  0,
                  0
                ]
              },
              {
                "id": 2650,
                "properties": {
                  "end_date": "Oct 29, 2015",
                  "amount": 2993552.18,
                  "beneficiary_iso": "CHN",
                  "beneficiary_lng": "105",
                  "begin_date": "Oct 27, 2015",
                  "originator_bank": "SCSB Savings Department Branch",
                  "beneficiary_lat": "35",
                  "begin_date_format": "2015-10-27T00:00:00Z",
                  "beneficiary_bank_id": "ping-an-bank-co-ltd-east-shenzhen-china-chn",
                  "originator_iso": "TWN",
                  "end_date_format": "2015-10-29T00:00:00Z",
                  "origin_lat": "23.5",
                  "number": 3,
                  "filer_org_name": "The Bank of New York Mellon Corp.",
                  "originator_bank_country": "Taiwan",
                  "beneficiary_bank": "Ping An Bank Co Ltd",
                  "filer_org_name_id": "the-bank-of-new-york-mellon-corp",
                  "beneficiary_bank_country": "China",
                  "end": "2015-10-29T00:00:00.000000",
                  "origin_lng": "121",
                  "originator_bank_id": "scsb-savings-department-branch",
                  "id": "234298",
                  "begin": "2015-10-27T00:00:00.000000",
                  "sar_id": "4293",
                  "label": "Filing"
                },
                "color": "#4CAF50",
                "styles": {},
                "label": "Filing",
                "scale_factor": 1,
                "type": "#4CAF50",
                "size": [
                  57.66625973758406,
                  57.66625973758406
                ],
                "position": [
                  0,
                  0
                ]
              },
              {
                "id": 2651,
                "properties": {
                  "end_date": "Oct 9, 2015",
                  "amount": 5870272.71,
                  "beneficiary_lng": "103.8",
                  "beneficiary_iso": "SGP",
                  "begin_date": "Oct 5, 2015",
                  "originator_bank": "HSBC Singapore General Account",
                  "beneficiary_lat": "1.3667",
                  "begin_date_format": "2015-10-05T00:00:00Z",
                  "beneficiary_bank_id": "dbs-bank-ltd-singapore-sgp",
                  "end_date_format": "2015-10-09T00:00:00Z",
                  "originator_iso": "SGP",
                  "origin_lat": "1.3667",
                  "number": 3,
                  "filer_org_name": "The Bank of New York Mellon Corp.",
                  "originator_bank_country": "Singapore",
                  "beneficiary_bank_country": "Singapore",
                  "filer_org_name_id": "the-bank-of-new-york-mellon-corp",
                  "beneficiary_bank": "DBS Bank Ltd",
                  "end": "2015-10-09T00:00:00.000000",
                  "origin_lng": "103.8",
                  "originator_bank_id": "hsbc-singapore-general-account",
                  "id": "234300",
                  "begin": "2015-10-05T00:00:00.000000",
                  "sar_id": "4293",
                  "label": "Filing"
                },
                "color": "#4CAF50",
                "styles": {},
                "label": "Filing",
                "scale_factor": 1,
                "type": "#4CAF50",
                "size": [
                  60.207980168134014,
                  60.207980168134014
                ],
                "position": [
                  0,
                  0
                ]
              },
              {
                "id": 2652,
                "properties": {
                  "end_date": "Oct 23, 2015",
                  "amount": 4967922.12,
                  "beneficiary_iso": "NOR",
                  "beneficiary_lng": "10",
                  "begin_date": "Oct 23, 2015",
                  "originator_bank": "Bank of Communications",
                  "beneficiary_lat": "62",
                  "begin_date_format": "2015-10-23T00:00:00Z",
                  "beneficiary_bank_id": "skandinaviska-enskilda-banken-oslo-norway-nor",
                  "end_date_format": "2015-10-23T00:00:00Z",
                  "originator_iso": "HKG",
                  "origin_lat": "22.25",
                  "number": 2,
                  "filer_org_name": "The Bank of New York Mellon Corp.",
                  "originator_bank_country": "Hong Kong",
                  "beneficiary_bank": "Skandinaviska Enskilda Banken",
                  "filer_org_name_id": "the-bank-of-new-york-mellon-corp",
                  "beneficiary_bank_country": "Norway",
                  "end": "2015-10-23T00:00:00.000000",
                  "origin_lng": "114.1667",
                  "originator_bank_id": "bank-of-communications",
                  "id": "234301",
                  "begin": "2015-10-23T00:00:00.000000",
                  "sar_id": "4293",
                  "label": "Filing"
                },
                "color": "#4CAF50",
                "styles": {},
                "label": "Filing",
                "scale_factor": 1,
                "type": "#4CAF50",
                "size": [
                  59.41752048093741,
                  59.41752048093741
                ],
                "position": [
                  0,
                  0
                ]
              },
              {
                "id": 2653,
                "properties": {
                  "end_date": "Oct 30, 2015",
                  "amount": 15457176.81,
                  "beneficiary_iso": "IDN",
                  "beneficiary_lng": "120",
                  "begin_date": "Oct 9, 2015",
                  "originator_bank": "Icici Bank Limited",
                  "beneficiary_lat": "-5",
                  "begin_date_format": "2015-10-09T00:00:00Z",
                  "end_date_format": "2015-10-30T00:00:00Z",
                  "beneficiary_bank_id": "bank-of-india-indonesia-jakarta-indonesia-idn",
                  "originator_iso": "SGP",
                  "origin_lat": "1.3667",
                  "number": 4,
                  "filer_org_name": "The Bank of New York Mellon Corp.",
                  "originator_bank_country": "Singapore",
                  "beneficiary_bank_country": "Indonesia",
                  "beneficiary_bank": "Bank of India Indonesia",
                  "filer_org_name_id": "the-bank-of-new-york-mellon-corp",
                  "end": "2015-10-30T00:00:00.000000",
                  "origin_lng": "103.8",
                  "originator_bank_id": "icici-bank-limited",
                  "id": "234302",
                  "begin": "2015-10-09T00:00:00.000000",
                  "sar_id": "4293",
                  "label": "Filing"
                },
                "color": "#4CAF50",
                "styles": {},
                "label": "Filing",
                "scale_factor": 1,
                "type": "#4CAF50",
                "size": [
                  68.2217126088588,
                  68.2217126088588
                ],
                "position": [
                  0,
                  0
                ]
              },
              {
                "id": 5057,
                "properties": {
                  "name": "Société Générale SA",
                  "location": {
                    "x": -73.987862,
                    "y": 40.777571,
                    "z": 0
                  },
                  "id": "societe-generale-sa",
                  "label": "Entity"
                },
                "color": "#2196F3",
                "styles": {},
                "label": "Société Générale SA",
                "scale_factor": 1,
                "type": "#2196F3",
                "size": [
                  55,
                  55
                ],
                "position": [
                  0,
                  0
                ]
              },
              {
                "id": 2263,
                "properties": {
                  "end_date": "Jul 11, 2012",
                  "amount": 37733084,
                  "beneficiary_iso": "CYP",
                  "beneficiary_lng": "33",
                  "begin_date": "Jul 11, 2012",
                  "originator_bank": "SG Private Banking",
                  "beneficiary_lat": "35",
                  "begin_date_format": "2012-07-11T00:00:00Z",
                  "end_date_format": "2012-07-11T00:00:00Z",
                  "beneficiary_bank_id": "societe-generale-bank-cyprus-ltd-sg-cyprus-cyp",
                  "originator_iso": "CHE",
                  "origin_lat": "47",
                  "number": 1,
                  "filer_org_name": "Société Générale SA",
                  "originator_bank_country": "Switzerland",
                  "beneficiary_bank_country": "Cyprus",
                  "beneficiary_bank": "Societe Generale Bank Cyprus Ltd",
                  "filer_org_name_id": "societe-generale-sa",
                  "end": "2012-07-11T00:00:00.000000",
                  "origin_lng": "8",
                  "originator_bank_id": "sg-private-banking",
                  "id": "231963",
                  "begin": "2012-07-11T00:00:00.000000",
                  "sar_id": "2782",
                  "label": "Filing"
                },
                "color": "#4CAF50",
                "styles": {},
                "label": "Filing",
                "scale_factor": 1,
                "type": "#4CAF50",
                "size": [
                  84.12903558028239,
                  84.12903558028239
                ],
                "position": [
                  0,
                  0
                ]
              },
              {
                "id": 5069,
                "properties": {
                  "country": "CYP",
                  "name": "Societe Generale Bank Cyprus Ltd",
                  "location": {
                    "x": 33,
                    "y": 35,
                    "z": 0
                  },
                  "id": "societe-generale-bank-cyprus-ltd-sg-cyprus-cyp",
                  "label": "Entity"
                },
                "color": "#2196F3",
                "styles": {},
                "label": "Societe Generale Bank Cyprus Ltd",
                "scale_factor": 1,
                "type": "#2196F3",
                "size": [
                  55,
                  55
                ],
                "position": [
                  0,
                  0
                ]
              },
              {
                "id": 350,
                "properties": {
                  "code": "CYP",
                  "name": "Cyprus",
                  "location": {
                    "x": 33,
                    "y": 35,
                    "z": 0
                  },
                  "tld": "CY",
                  "label": "Country"
                },
                "color": "#F44336",
                "styles": {},
                "label": "Cyprus",
                "scale_factor": 1,
                "type": "#F44336",
                "size": [
                  55,
                  55
                ],
                "position": [
                  0,
                  0
                ],
                "coordinates": [
                  35,
                  33
                ]
              },
              {
                "id": 549,
                "properties": {
                  "end_date": "Sep 25, 2015",
                  "amount": 56898523.47,
                  "beneficiary_iso": "GBR",
                  "beneficiary_lng": "-2",
                  "begin_date": "Mar 25, 2015",
                  "originator_bank": "CIMB Bank Berhad",
                  "beneficiary_lat": "54",
                  "begin_date_format": "2015-03-25T00:00:00Z",
                  "beneficiary_bank_id": "barclays-bank-plc-london-england-gbr",
                  "end_date_format": "2015-09-25T00:00:00Z",
                  "originator_iso": "SGP",
                  "origin_lat": "1.3667",
                  "number": 68,
                  "filer_org_name": "The Bank of New York Mellon Corp.",
                  "originator_bank_country": "Singapore",
                  "beneficiary_bank_country": "United Kingdom",
                  "beneficiary_bank": "Barclays Bank Plc",
                  "filer_org_name_id": "the-bank-of-new-york-mellon-corp",
                  "end": "2015-09-25T00:00:00.000000",
                  "origin_lng": "103.8",
                  "originator_bank_id": "cimb-bank-berhad",
                  "id": "223254",
                  "begin": "2015-03-25T00:00:00.000000",
                  "sar_id": "3297",
                  "label": "Filing"
                },
                "color": "#4CAF50",
                "styles": {},
                "label": "Filing",
                "scale_factor": 1,
                "type": "#4CAF50",
                "size": [
                  94.77906862230266,
                  94.77906862230266
                ],
                "position": [
                  0,
                  0
                ]
              },
              {
                "id": 5070,
                "properties": {
                  "country": "NZL",
                  "name": "Asb Bank Limited",
                  "location": {
                    "x": 174,
                    "y": -41,
                    "z": 0
                  },
                  "id": "asb-bank-limited-auckland-new-zealand-nzl",
                  "label": "Entity"
                },
                "color": "#2196F3",
                "styles": {},
                "label": "Asb Bank Limited",
                "scale_factor": 1,
                "type": "#2196F3",
                "size": [
                  55,
                  55
                ],
                "position": [
                  0,
                  0
                ]
              },
              {
                "id": 454,
                "properties": {
                  "code": "NZL",
                  "name": "New Zealand",
                  "location": {
                    "x": 174,
                    "y": -41,
                    "z": 0
                  },
                  "tld": "NZ",
                  "label": "Country"
                },
                "color": "#F44336",
                "styles": {},
                "label": "New Zealand",
                "scale_factor": 1,
                "type": "#F44336",
                "size": [
                  55,
                  55
                ],
                "position": [
                  0,
                  0
                ],
                "coordinates": [
                  -41,
                  174
                ]
              }
            ],
            "_overview": {
              "enabled": null,
              "overview_set": false
            },
            "_selected_graph": [
              [],
              []
            ],
            "_sidebar": {
              "enabled": false,
              "start_with": null
            },
            "_view_count": null,
            "_view_module": "yfiles-jupyter-graphs",
            "_view_module_version": "^1.9.0",
            "_view_name": "GraphView",
            "layout": "IPY_MODEL_3425ef7d35664d6194571f3f35b06813",
            "tabbable": null,
            "tooltip": null
          }
        },
        "3425ef7d35664d6194571f3f35b06813": {
          "model_module": "@jupyter-widgets/base",
          "model_name": "LayoutModel",
          "model_module_version": "2.0.0",
          "state": {
            "_model_module": "@jupyter-widgets/base",
            "_model_module_version": "2.0.0",
            "_model_name": "LayoutModel",
            "_view_count": null,
            "_view_module": "@jupyter-widgets/base",
            "_view_module_version": "2.0.0",
            "_view_name": "LayoutView",
            "align_content": null,
            "align_items": null,
            "align_self": null,
            "border_bottom": null,
            "border_left": null,
            "border_right": null,
            "border_top": null,
            "bottom": null,
            "display": null,
            "flex": null,
            "flex_flow": null,
            "grid_area": null,
            "grid_auto_columns": null,
            "grid_auto_flow": null,
            "grid_auto_rows": null,
            "grid_column": null,
            "grid_gap": null,
            "grid_row": null,
            "grid_template_areas": null,
            "grid_template_columns": null,
            "grid_template_rows": null,
            "height": "690px",
            "justify_content": null,
            "justify_items": null,
            "left": null,
            "margin": null,
            "max_height": null,
            "max_width": null,
            "min_height": null,
            "min_width": null,
            "object_fit": null,
            "object_position": null,
            "order": null,
            "overflow": null,
            "padding": null,
            "right": null,
            "top": null,
            "visibility": null,
            "width": "100%"
          }
        },
        "ee765ce7d42f481aaf29c1f5aa66f708": {
          "model_module": "yfiles-jupyter-graphs",
          "model_name": "GraphModel",
          "model_module_version": "^1.9.0",
          "state": {
            "_context_pane_mapping": [
              {
                "id": "Neighborhood",
                "title": "Neighborhood"
              },
              {
                "id": "Data",
                "title": "Data"
              },
              {
                "id": "Search",
                "title": "Search"
              },
              {
                "id": "About",
                "title": "About"
              }
            ],
            "_data_importer": "neo4j",
            "_directed": true,
            "_dom_classes": [],
            "_edges": [
              {
                "id": 0,
                "start": 5056,
                "end": 2645,
                "properties": {
                  "label": "FILED"
                },
                "label": "FILED",
                "color": "#607D8B",
                "thickness_factor": 2,
                "directed": true
              },
              {
                "id": 1,
                "start": 2645,
                "end": 5068,
                "properties": {
                  "label": "CONCERNS"
                },
                "label": "CONCERNS",
                "color": "#673AB7",
                "thickness_factor": 0.5,
                "directed": true
              },
              {
                "id": 3,
                "start": 5056,
                "end": 2646,
                "properties": {
                  "label": "FILED"
                },
                "label": "FILED",
                "color": "#607D8B",
                "thickness_factor": 2,
                "directed": true
              },
              {
                "id": 4,
                "start": 2646,
                "end": 5068,
                "properties": {
                  "label": "CONCERNS"
                },
                "label": "CONCERNS",
                "color": "#673AB7",
                "thickness_factor": 0.5,
                "directed": true
              },
              {
                "id": 5,
                "start": 5056,
                "end": 2647,
                "properties": {
                  "label": "FILED"
                },
                "label": "FILED",
                "color": "#607D8B",
                "thickness_factor": 2,
                "directed": true
              },
              {
                "id": 6,
                "start": 2647,
                "end": 5068,
                "properties": {
                  "label": "CONCERNS"
                },
                "label": "CONCERNS",
                "color": "#673AB7",
                "thickness_factor": 0.5,
                "directed": true
              },
              {
                "id": 7,
                "start": 5056,
                "end": 2648,
                "properties": {
                  "label": "FILED"
                },
                "label": "FILED",
                "color": "#607D8B",
                "thickness_factor": 2,
                "directed": true
              },
              {
                "id": 8,
                "start": 2648,
                "end": 5068,
                "properties": {
                  "label": "CONCERNS"
                },
                "label": "CONCERNS",
                "color": "#673AB7",
                "thickness_factor": 0.5,
                "directed": true
              },
              {
                "id": 9,
                "start": 5056,
                "end": 2649,
                "properties": {
                  "label": "FILED"
                },
                "label": "FILED",
                "color": "#607D8B",
                "thickness_factor": 2,
                "directed": true
              },
              {
                "id": 10,
                "start": 2649,
                "end": 5068,
                "properties": {
                  "label": "CONCERNS"
                },
                "label": "CONCERNS",
                "color": "#673AB7",
                "thickness_factor": 0.5,
                "directed": true
              },
              {
                "id": 11,
                "start": 5056,
                "end": 2650,
                "properties": {
                  "label": "FILED"
                },
                "label": "FILED",
                "color": "#607D8B",
                "thickness_factor": 2,
                "directed": true
              },
              {
                "id": 12,
                "start": 2650,
                "end": 5068,
                "properties": {
                  "label": "CONCERNS"
                },
                "label": "CONCERNS",
                "color": "#673AB7",
                "thickness_factor": 0.5,
                "directed": true
              },
              {
                "id": 13,
                "start": 5056,
                "end": 2651,
                "properties": {
                  "label": "FILED"
                },
                "label": "FILED",
                "color": "#607D8B",
                "thickness_factor": 2,
                "directed": true
              },
              {
                "id": 14,
                "start": 2651,
                "end": 5068,
                "properties": {
                  "label": "CONCERNS"
                },
                "label": "CONCERNS",
                "color": "#673AB7",
                "thickness_factor": 0.5,
                "directed": true
              },
              {
                "id": 15,
                "start": 5056,
                "end": 2652,
                "properties": {
                  "label": "FILED"
                },
                "label": "FILED",
                "color": "#607D8B",
                "thickness_factor": 2,
                "directed": true
              },
              {
                "id": 16,
                "start": 2652,
                "end": 5068,
                "properties": {
                  "label": "CONCERNS"
                },
                "label": "CONCERNS",
                "color": "#673AB7",
                "thickness_factor": 0.5,
                "directed": true
              },
              {
                "id": 17,
                "start": 5056,
                "end": 2653,
                "properties": {
                  "label": "FILED"
                },
                "label": "FILED",
                "color": "#607D8B",
                "thickness_factor": 2,
                "directed": true
              },
              {
                "id": 18,
                "start": 2653,
                "end": 5068,
                "properties": {
                  "label": "CONCERNS"
                },
                "label": "CONCERNS",
                "color": "#673AB7",
                "thickness_factor": 0.5,
                "directed": true
              },
              {
                "id": 19,
                "start": 5057,
                "end": 2263,
                "properties": {
                  "label": "FILED"
                },
                "label": "FILED",
                "color": "#607D8B",
                "thickness_factor": 2,
                "directed": true
              },
              {
                "id": 20,
                "start": 2263,
                "end": 5069,
                "properties": {
                  "label": "CONCERNS"
                },
                "label": "CONCERNS",
                "color": "#673AB7",
                "thickness_factor": 0.5,
                "directed": true
              },
              {
                "id": 22,
                "start": 5056,
                "end": 549,
                "properties": {
                  "label": "FILED"
                },
                "label": "FILED",
                "color": "#607D8B",
                "thickness_factor": 2,
                "directed": true
              },
              {
                "id": 23,
                "start": 549,
                "end": 5070,
                "properties": {
                  "label": "CONCERNS"
                },
                "label": "CONCERNS",
                "color": "#673AB7",
                "thickness_factor": 0.5,
                "directed": true
              }
            ],
            "_graph_layout": {
              "algorithm": "organic",
              "options": {}
            },
            "_highlight": [],
            "_license": {},
            "_model_module": "yfiles-jupyter-graphs",
            "_model_module_version": "^1.9.0",
            "_model_name": "GraphModel",
            "_neighborhood": {},
            "_nodes": [
              {
                "id": 5056,
                "properties": {
                  "name": "The Bank of New York Mellon Corp.",
                  "location": {
                    "x": -73.987862,
                    "y": 40.777571,
                    "z": 0
                  },
                  "id": "the-bank-of-new-york-mellon-corp",
                  "label": "Entity"
                },
                "color": "#2196F3",
                "styles": {},
                "label": "The Bank of New York Mellon Corp.",
                "scale_factor": 1,
                "type": "#2196F3",
                "size": [
                  55,
                  55
                ],
                "position": [
                  0,
                  0
                ]
              },
              {
                "id": 2645,
                "properties": {
                  "end_date": "Oct 13, 2015",
                  "amount": 2741500,
                  "beneficiary_iso": "SGP",
                  "beneficiary_lng": "103.8",
                  "begin_date": "Oct 2, 2015",
                  "originator_bank": "HSBC Hong Kong",
                  "beneficiary_lat": "1.3667",
                  "begin_date_format": "2015-10-02T00:00:00Z",
                  "originator_iso": "HKG",
                  "beneficiary_bank_id": "dbs-bank-ltd-singapore-sgp",
                  "end_date_format": "2015-10-13T00:00:00Z",
                  "origin_lat": "22.25",
                  "number": 4,
                  "filer_org_name": "The Bank of New York Mellon Corp.",
                  "originator_bank_country": "Hong Kong",
                  "beneficiary_bank": "DBS Bank Ltd",
                  "beneficiary_bank_country": "Singapore",
                  "filer_org_name_id": "the-bank-of-new-york-mellon-corp",
                  "end": "2015-10-13T00:00:00.000000",
                  "origin_lng": "114.1667",
                  "originator_bank_id": "hsbc-hong-kong",
                  "id": "234293",
                  "begin": "2015-10-02T00:00:00.000000",
                  "sar_id": "4293",
                  "label": "Filing"
                },
                "color": "#4CAF50",
                "styles": {},
                "label": "Filing",
                "scale_factor": 1,
                "type": "#4CAF50",
                "size": [
                  57.440544980184015,
                  57.440544980184015
                ],
                "position": [
                  0,
                  0
                ]
              },
              {
                "id": 5068,
                "properties": {
                  "country": "CHN",
                  "name": "China Construction Bank Corporation",
                  "location": {
                    "x": 105,
                    "y": 35,
                    "z": 0
                  },
                  "id": "china-construction-bank-corporation-beijing-china-chn",
                  "label": "Entity"
                },
                "color": "#2196F3",
                "styles": {},
                "label": "China Construction Bank Corporation",
                "scale_factor": 1,
                "type": "#2196F3",
                "size": [
                  55,
                  55
                ],
                "position": [
                  0,
                  0
                ],
                "parentId": 338
              },
              {
                "id": 338,
                "properties": {
                  "code": "CHN",
                  "name": "China",
                  "location": {
                    "x": 105,
                    "y": 35,
                    "z": 0
                  },
                  "tld": "CN",
                  "label": "Country"
                },
                "color": "#F44336",
                "styles": {},
                "label": "China",
                "scale_factor": 1,
                "type": "#F44336",
                "size": [
                  55,
                  55
                ],
                "position": [
                  0,
                  0
                ],
                "coordinates": [
                  35,
                  105
                ]
              },
              {
                "id": 2646,
                "properties": {
                  "end_date": "Oct 27, 2015",
                  "amount": 3240000,
                  "beneficiary_iso": "SGP",
                  "beneficiary_lng": "103.8",
                  "begin_date": "Oct 27, 2015",
                  "originator_bank": "Bank of Taiwan",
                  "beneficiary_lat": "1.3667",
                  "begin_date_format": "2015-10-27T00:00:00Z",
                  "beneficiary_bank_id": "dbs-bank-ltd-singapore-sgp",
                  "end_date_format": "2015-10-27T00:00:00Z",
                  "originator_iso": "TWN",
                  "origin_lat": "23.5",
                  "number": 1,
                  "filer_org_name": "The Bank of New York Mellon Corp.",
                  "originator_bank_country": "Taiwan",
                  "beneficiary_bank_country": "Singapore",
                  "filer_org_name_id": "the-bank-of-new-york-mellon-corp",
                  "beneficiary_bank": "DBS Bank Ltd",
                  "end": "2015-10-27T00:00:00.000000",
                  "origin_lng": "121",
                  "originator_bank_id": "bank-of-taiwan",
                  "id": "234294",
                  "begin": "2015-10-27T00:00:00.000000",
                  "sar_id": "4293",
                  "label": "Filing"
                },
                "color": "#4CAF50",
                "styles": {},
                "label": "Filing",
                "scale_factor": 1,
                "type": "#4CAF50",
                "size": [
                  57.886486119251096,
                  57.886486119251096
                ],
                "position": [
                  0,
                  0
                ]
              },
              {
                "id": 2647,
                "properties": {
                  "end_date": "Oct 23, 2015",
                  "amount": 3397070,
                  "beneficiary_iso": "CZE",
                  "beneficiary_lng": "15.5",
                  "begin_date": "Oct 23, 2015",
                  "originator_bank": "J And T Bank And Trust",
                  "beneficiary_lat": "49.75",
                  "begin_date_format": "2015-10-23T00:00:00Z",
                  "beneficiary_bank_id": "ppf-banka-as-prague-czech-republic-cze",
                  "end_date_format": "2015-10-23T00:00:00Z",
                  "originator_iso": "BRB",
                  "origin_lat": "13.1667",
                  "number": 1,
                  "filer_org_name": "The Bank of New York Mellon Corp.",
                  "originator_bank_country": "Barbados",
                  "beneficiary_bank": "PPF Banka A.S.",
                  "beneficiary_bank_country": "Czech Republic",
                  "filer_org_name_id": "the-bank-of-new-york-mellon-corp",
                  "end": "2015-10-23T00:00:00.000000",
                  "origin_lng": "-59.5333",
                  "originator_bank_id": "j-and-t-bank-and-trust",
                  "id": "234295",
                  "begin": "2015-10-23T00:00:00.000000",
                  "sar_id": "4293",
                  "label": "Filing"
                },
                "color": "#4CAF50",
                "styles": {},
                "label": "Filing",
                "scale_factor": 1,
                "type": "#4CAF50",
                "size": [
                  58.026601979519434,
                  58.026601979519434
                ],
                "position": [
                  0,
                  0
                ]
              },
              {
                "id": 2648,
                "properties": {
                  "end_date": "Oct 15, 2015",
                  "amount": 3500000,
                  "beneficiary_iso": "CHN",
                  "beneficiary_lng": "105",
                  "begin_date": "Oct 7, 2015",
                  "originator_bank": "Taishin International Bank",
                  "beneficiary_lat": "35",
                  "begin_date_format": "2015-10-07T00:00:00Z",
                  "end_date_format": "2015-10-15T00:00:00Z",
                  "originator_iso": "TWN",
                  "beneficiary_bank_id": "foshan-shunde-rural-commercial-bk-co-ltd-shunde-china-chn",
                  "origin_lat": "23.5",
                  "number": 3,
                  "filer_org_name": "The Bank of New York Mellon Corp.",
                  "originator_bank_country": "Taiwan",
                  "beneficiary_bank": "Foshan Shunde Rural Commercial Bk Co Ltd",
                  "beneficiary_bank_country": "China",
                  "filer_org_name_id": "the-bank-of-new-york-mellon-corp",
                  "end": "2015-10-15T00:00:00.000000",
                  "origin_lng": "121",
                  "originator_bank_id": "taishin-international-bank",
                  "id": "234296",
                  "begin": "2015-10-07T00:00:00.000000",
                  "sar_id": "4293",
                  "label": "Filing"
                },
                "color": "#4CAF50",
                "styles": {},
                "label": "Filing",
                "scale_factor": 1,
                "type": "#4CAF50",
                "size": [
                  58.11831941230203,
                  58.11831941230203
                ],
                "position": [
                  0,
                  0
                ]
              },
              {
                "id": 2649,
                "properties": {
                  "end_date": "Oct 29, 2015",
                  "amount": 3561111.36,
                  "beneficiary_iso": "CHN",
                  "beneficiary_lng": "105",
                  "begin_date": "Oct 13, 2015",
                  "originator_bank": "CTBC Bank Co Ltd",
                  "beneficiary_lat": "35",
                  "begin_date_format": "2015-10-13T00:00:00Z",
                  "beneficiary_bank_id": "china-construction-bank-corporation-guangdong-china-chn",
                  "end_date_format": "2015-10-29T00:00:00Z",
                  "originator_iso": "HKG",
                  "origin_lat": "22.25",
                  "number": 3,
                  "filer_org_name": "The Bank of New York Mellon Corp.",
                  "originator_bank_country": "Hong Kong",
                  "beneficiary_bank": "China Construction Bank Corporation",
                  "filer_org_name_id": "the-bank-of-new-york-mellon-corp",
                  "beneficiary_bank_country": "China",
                  "end": "2015-10-29T00:00:00.000000",
                  "origin_lng": "114.1667",
                  "originator_bank_id": "ctbc-bank-co-ltd",
                  "id": "234297",
                  "begin": "2015-10-13T00:00:00.000000",
                  "sar_id": "4293",
                  "label": "Filing"
                },
                "color": "#4CAF50",
                "styles": {},
                "label": "Filing",
                "scale_factor": 1,
                "type": "#4CAF50",
                "size": [
                  58.17273535193591,
                  58.17273535193591
                ],
                "position": [
                  0,
                  0
                ]
              },
              {
                "id": 2650,
                "properties": {
                  "end_date": "Oct 29, 2015",
                  "amount": 2993552.18,
                  "beneficiary_iso": "CHN",
                  "beneficiary_lng": "105",
                  "begin_date": "Oct 27, 2015",
                  "originator_bank": "SCSB Savings Department Branch",
                  "beneficiary_lat": "35",
                  "begin_date_format": "2015-10-27T00:00:00Z",
                  "beneficiary_bank_id": "ping-an-bank-co-ltd-east-shenzhen-china-chn",
                  "originator_iso": "TWN",
                  "end_date_format": "2015-10-29T00:00:00Z",
                  "origin_lat": "23.5",
                  "number": 3,
                  "filer_org_name": "The Bank of New York Mellon Corp.",
                  "originator_bank_country": "Taiwan",
                  "beneficiary_bank": "Ping An Bank Co Ltd",
                  "filer_org_name_id": "the-bank-of-new-york-mellon-corp",
                  "beneficiary_bank_country": "China",
                  "end": "2015-10-29T00:00:00.000000",
                  "origin_lng": "121",
                  "originator_bank_id": "scsb-savings-department-branch",
                  "id": "234298",
                  "begin": "2015-10-27T00:00:00.000000",
                  "sar_id": "4293",
                  "label": "Filing"
                },
                "color": "#4CAF50",
                "styles": {},
                "label": "Filing",
                "scale_factor": 1,
                "type": "#4CAF50",
                "size": [
                  57.66625973758406,
                  57.66625973758406
                ],
                "position": [
                  0,
                  0
                ]
              },
              {
                "id": 2651,
                "properties": {
                  "end_date": "Oct 9, 2015",
                  "amount": 5870272.71,
                  "beneficiary_lng": "103.8",
                  "beneficiary_iso": "SGP",
                  "begin_date": "Oct 5, 2015",
                  "originator_bank": "HSBC Singapore General Account",
                  "beneficiary_lat": "1.3667",
                  "begin_date_format": "2015-10-05T00:00:00Z",
                  "beneficiary_bank_id": "dbs-bank-ltd-singapore-sgp",
                  "end_date_format": "2015-10-09T00:00:00Z",
                  "originator_iso": "SGP",
                  "origin_lat": "1.3667",
                  "number": 3,
                  "filer_org_name": "The Bank of New York Mellon Corp.",
                  "originator_bank_country": "Singapore",
                  "beneficiary_bank_country": "Singapore",
                  "filer_org_name_id": "the-bank-of-new-york-mellon-corp",
                  "beneficiary_bank": "DBS Bank Ltd",
                  "end": "2015-10-09T00:00:00.000000",
                  "origin_lng": "103.8",
                  "originator_bank_id": "hsbc-singapore-general-account",
                  "id": "234300",
                  "begin": "2015-10-05T00:00:00.000000",
                  "sar_id": "4293",
                  "label": "Filing"
                },
                "color": "#4CAF50",
                "styles": {},
                "label": "Filing",
                "scale_factor": 1,
                "type": "#4CAF50",
                "size": [
                  60.207980168134014,
                  60.207980168134014
                ],
                "position": [
                  0,
                  0
                ]
              },
              {
                "id": 2652,
                "properties": {
                  "end_date": "Oct 23, 2015",
                  "amount": 4967922.12,
                  "beneficiary_iso": "NOR",
                  "beneficiary_lng": "10",
                  "begin_date": "Oct 23, 2015",
                  "originator_bank": "Bank of Communications",
                  "beneficiary_lat": "62",
                  "begin_date_format": "2015-10-23T00:00:00Z",
                  "beneficiary_bank_id": "skandinaviska-enskilda-banken-oslo-norway-nor",
                  "end_date_format": "2015-10-23T00:00:00Z",
                  "originator_iso": "HKG",
                  "origin_lat": "22.25",
                  "number": 2,
                  "filer_org_name": "The Bank of New York Mellon Corp.",
                  "originator_bank_country": "Hong Kong",
                  "beneficiary_bank": "Skandinaviska Enskilda Banken",
                  "filer_org_name_id": "the-bank-of-new-york-mellon-corp",
                  "beneficiary_bank_country": "Norway",
                  "end": "2015-10-23T00:00:00.000000",
                  "origin_lng": "114.1667",
                  "originator_bank_id": "bank-of-communications",
                  "id": "234301",
                  "begin": "2015-10-23T00:00:00.000000",
                  "sar_id": "4293",
                  "label": "Filing"
                },
                "color": "#4CAF50",
                "styles": {},
                "label": "Filing",
                "scale_factor": 1,
                "type": "#4CAF50",
                "size": [
                  59.41752048093741,
                  59.41752048093741
                ],
                "position": [
                  0,
                  0
                ]
              },
              {
                "id": 2653,
                "properties": {
                  "end_date": "Oct 30, 2015",
                  "amount": 15457176.81,
                  "beneficiary_iso": "IDN",
                  "beneficiary_lng": "120",
                  "begin_date": "Oct 9, 2015",
                  "originator_bank": "Icici Bank Limited",
                  "beneficiary_lat": "-5",
                  "begin_date_format": "2015-10-09T00:00:00Z",
                  "end_date_format": "2015-10-30T00:00:00Z",
                  "beneficiary_bank_id": "bank-of-india-indonesia-jakarta-indonesia-idn",
                  "originator_iso": "SGP",
                  "origin_lat": "1.3667",
                  "number": 4,
                  "filer_org_name": "The Bank of New York Mellon Corp.",
                  "originator_bank_country": "Singapore",
                  "beneficiary_bank_country": "Indonesia",
                  "beneficiary_bank": "Bank of India Indonesia",
                  "filer_org_name_id": "the-bank-of-new-york-mellon-corp",
                  "end": "2015-10-30T00:00:00.000000",
                  "origin_lng": "103.8",
                  "originator_bank_id": "icici-bank-limited",
                  "id": "234302",
                  "begin": "2015-10-09T00:00:00.000000",
                  "sar_id": "4293",
                  "label": "Filing"
                },
                "color": "#4CAF50",
                "styles": {},
                "label": "Filing",
                "scale_factor": 1,
                "type": "#4CAF50",
                "size": [
                  68.2217126088588,
                  68.2217126088588
                ],
                "position": [
                  0,
                  0
                ]
              },
              {
                "id": 5057,
                "properties": {
                  "name": "Société Générale SA",
                  "location": {
                    "x": -73.987862,
                    "y": 40.777571,
                    "z": 0
                  },
                  "id": "societe-generale-sa",
                  "label": "Entity"
                },
                "color": "#2196F3",
                "styles": {},
                "label": "Société Générale SA",
                "scale_factor": 1,
                "type": "#2196F3",
                "size": [
                  55,
                  55
                ],
                "position": [
                  0,
                  0
                ]
              },
              {
                "id": 2263,
                "properties": {
                  "end_date": "Jul 11, 2012",
                  "amount": 37733084,
                  "beneficiary_iso": "CYP",
                  "beneficiary_lng": "33",
                  "begin_date": "Jul 11, 2012",
                  "originator_bank": "SG Private Banking",
                  "beneficiary_lat": "35",
                  "begin_date_format": "2012-07-11T00:00:00Z",
                  "end_date_format": "2012-07-11T00:00:00Z",
                  "beneficiary_bank_id": "societe-generale-bank-cyprus-ltd-sg-cyprus-cyp",
                  "originator_iso": "CHE",
                  "origin_lat": "47",
                  "number": 1,
                  "filer_org_name": "Société Générale SA",
                  "originator_bank_country": "Switzerland",
                  "beneficiary_bank_country": "Cyprus",
                  "beneficiary_bank": "Societe Generale Bank Cyprus Ltd",
                  "filer_org_name_id": "societe-generale-sa",
                  "end": "2012-07-11T00:00:00.000000",
                  "origin_lng": "8",
                  "originator_bank_id": "sg-private-banking",
                  "id": "231963",
                  "begin": "2012-07-11T00:00:00.000000",
                  "sar_id": "2782",
                  "label": "Filing"
                },
                "color": "#4CAF50",
                "styles": {},
                "label": "Filing",
                "scale_factor": 1,
                "type": "#4CAF50",
                "size": [
                  84.12903558028239,
                  84.12903558028239
                ],
                "position": [
                  0,
                  0
                ]
              },
              {
                "id": 5069,
                "properties": {
                  "country": "CYP",
                  "name": "Societe Generale Bank Cyprus Ltd",
                  "location": {
                    "x": 33,
                    "y": 35,
                    "z": 0
                  },
                  "id": "societe-generale-bank-cyprus-ltd-sg-cyprus-cyp",
                  "label": "Entity"
                },
                "color": "#2196F3",
                "styles": {},
                "label": "Societe Generale Bank Cyprus Ltd",
                "scale_factor": 1,
                "type": "#2196F3",
                "size": [
                  55,
                  55
                ],
                "position": [
                  0,
                  0
                ],
                "parentId": 350
              },
              {
                "id": 350,
                "properties": {
                  "code": "CYP",
                  "name": "Cyprus",
                  "location": {
                    "x": 33,
                    "y": 35,
                    "z": 0
                  },
                  "tld": "CY",
                  "label": "Country"
                },
                "color": "#F44336",
                "styles": {},
                "label": "Cyprus",
                "scale_factor": 1,
                "type": "#F44336",
                "size": [
                  55,
                  55
                ],
                "position": [
                  0,
                  0
                ],
                "coordinates": [
                  35,
                  33
                ]
              },
              {
                "id": 549,
                "properties": {
                  "end_date": "Sep 25, 2015",
                  "amount": 56898523.47,
                  "beneficiary_iso": "GBR",
                  "beneficiary_lng": "-2",
                  "begin_date": "Mar 25, 2015",
                  "originator_bank": "CIMB Bank Berhad",
                  "beneficiary_lat": "54",
                  "begin_date_format": "2015-03-25T00:00:00Z",
                  "beneficiary_bank_id": "barclays-bank-plc-london-england-gbr",
                  "end_date_format": "2015-09-25T00:00:00Z",
                  "originator_iso": "SGP",
                  "origin_lat": "1.3667",
                  "number": 68,
                  "filer_org_name": "The Bank of New York Mellon Corp.",
                  "originator_bank_country": "Singapore",
                  "beneficiary_bank_country": "United Kingdom",
                  "beneficiary_bank": "Barclays Bank Plc",
                  "filer_org_name_id": "the-bank-of-new-york-mellon-corp",
                  "end": "2015-09-25T00:00:00.000000",
                  "origin_lng": "103.8",
                  "originator_bank_id": "cimb-bank-berhad",
                  "id": "223254",
                  "begin": "2015-03-25T00:00:00.000000",
                  "sar_id": "3297",
                  "label": "Filing"
                },
                "color": "#4CAF50",
                "styles": {},
                "label": "Filing",
                "scale_factor": 1,
                "type": "#4CAF50",
                "size": [
                  94.77906862230266,
                  94.77906862230266
                ],
                "position": [
                  0,
                  0
                ]
              },
              {
                "id": 5070,
                "properties": {
                  "country": "NZL",
                  "name": "Asb Bank Limited",
                  "location": {
                    "x": 174,
                    "y": -41,
                    "z": 0
                  },
                  "id": "asb-bank-limited-auckland-new-zealand-nzl",
                  "label": "Entity"
                },
                "color": "#2196F3",
                "styles": {},
                "label": "Asb Bank Limited",
                "scale_factor": 1,
                "type": "#2196F3",
                "size": [
                  55,
                  55
                ],
                "position": [
                  0,
                  0
                ],
                "parentId": 454
              },
              {
                "id": 454,
                "properties": {
                  "code": "NZL",
                  "name": "New Zealand",
                  "location": {
                    "x": 174,
                    "y": -41,
                    "z": 0
                  },
                  "tld": "NZ",
                  "label": "Country"
                },
                "color": "#F44336",
                "styles": {},
                "label": "New Zealand",
                "scale_factor": 1,
                "type": "#F44336",
                "size": [
                  55,
                  55
                ],
                "position": [
                  0,
                  0
                ],
                "coordinates": [
                  -41,
                  174
                ]
              }
            ],
            "_overview": {
              "enabled": null,
              "overview_set": false
            },
            "_selected_graph": [
              [],
              []
            ],
            "_sidebar": {
              "enabled": false,
              "start_with": null
            },
            "_view_count": null,
            "_view_module": "yfiles-jupyter-graphs",
            "_view_module_version": "^1.9.0",
            "_view_name": "GraphView",
            "layout": "IPY_MODEL_c1b68016d2db4fb38759ab49ceb27f46",
            "tabbable": null,
            "tooltip": null
          }
        },
        "c1b68016d2db4fb38759ab49ceb27f46": {
          "model_module": "@jupyter-widgets/base",
          "model_name": "LayoutModel",
          "model_module_version": "2.0.0",
          "state": {
            "_model_module": "@jupyter-widgets/base",
            "_model_module_version": "2.0.0",
            "_model_name": "LayoutModel",
            "_view_count": null,
            "_view_module": "@jupyter-widgets/base",
            "_view_module_version": "2.0.0",
            "_view_name": "LayoutView",
            "align_content": null,
            "align_items": null,
            "align_self": null,
            "border_bottom": null,
            "border_left": null,
            "border_right": null,
            "border_top": null,
            "bottom": null,
            "display": null,
            "flex": null,
            "flex_flow": null,
            "grid_area": null,
            "grid_auto_columns": null,
            "grid_auto_flow": null,
            "grid_auto_rows": null,
            "grid_column": null,
            "grid_gap": null,
            "grid_row": null,
            "grid_template_areas": null,
            "grid_template_columns": null,
            "grid_template_rows": null,
            "height": "690px",
            "justify_content": null,
            "justify_items": null,
            "left": null,
            "margin": null,
            "max_height": null,
            "max_width": null,
            "min_height": null,
            "min_width": null,
            "object_fit": null,
            "object_position": null,
            "order": null,
            "overflow": null,
            "padding": null,
            "right": null,
            "top": null,
            "visibility": null,
            "width": "100%"
          }
        },
        "3ffc36d649b240e584a28d5054ea80d6": {
          "model_module": "yfiles-jupyter-graphs",
          "model_name": "GraphModel",
          "model_module_version": "^1.9.0",
          "state": {
            "_context_pane_mapping": [
              {
                "id": "Neighborhood",
                "title": "Neighborhood"
              },
              {
                "id": "Data",
                "title": "Data"
              },
              {
                "id": "Search",
                "title": "Search"
              },
              {
                "id": "About",
                "title": "About"
              }
            ],
            "_data_importer": "neo4j",
            "_directed": true,
            "_dom_classes": [],
            "_edges": [
              {
                "id": 0,
                "start": 5056,
                "end": 2645,
                "properties": {
                  "label": "FILED"
                },
                "label": "FILED",
                "color": "#607D8B",
                "thickness_factor": 2,
                "directed": true
              },
              {
                "id": 1,
                "start": 2645,
                "end": 5068,
                "properties": {
                  "label": "CONCERNS"
                },
                "label": "CONCERNS",
                "color": "#673AB7",
                "thickness_factor": 0.5,
                "directed": true
              },
              {
                "id": 2,
                "start": 5068,
                "end": 338,
                "properties": {
                  "label": "COUNTRY"
                },
                "label": "COUNTRY",
                "color": "#CDDC39",
                "thickness_factor": 1,
                "directed": true
              },
              {
                "id": 3,
                "start": 5056,
                "end": 2646,
                "properties": {
                  "label": "FILED"
                },
                "label": "FILED",
                "color": "#607D8B",
                "thickness_factor": 2,
                "directed": true
              },
              {
                "id": 4,
                "start": 2646,
                "end": 5068,
                "properties": {
                  "label": "CONCERNS"
                },
                "label": "CONCERNS",
                "color": "#673AB7",
                "thickness_factor": 0.5,
                "directed": true
              },
              {
                "id": 5,
                "start": 5056,
                "end": 2647,
                "properties": {
                  "label": "FILED"
                },
                "label": "FILED",
                "color": "#607D8B",
                "thickness_factor": 2,
                "directed": true
              },
              {
                "id": 6,
                "start": 2647,
                "end": 5068,
                "properties": {
                  "label": "CONCERNS"
                },
                "label": "CONCERNS",
                "color": "#673AB7",
                "thickness_factor": 0.5,
                "directed": true
              },
              {
                "id": 7,
                "start": 5056,
                "end": 2648,
                "properties": {
                  "label": "FILED"
                },
                "label": "FILED",
                "color": "#607D8B",
                "thickness_factor": 2,
                "directed": true
              },
              {
                "id": 8,
                "start": 2648,
                "end": 5068,
                "properties": {
                  "label": "CONCERNS"
                },
                "label": "CONCERNS",
                "color": "#673AB7",
                "thickness_factor": 0.5,
                "directed": true
              },
              {
                "id": 9,
                "start": 5056,
                "end": 2649,
                "properties": {
                  "label": "FILED"
                },
                "label": "FILED",
                "color": "#607D8B",
                "thickness_factor": 2,
                "directed": true
              },
              {
                "id": 10,
                "start": 2649,
                "end": 5068,
                "properties": {
                  "label": "CONCERNS"
                },
                "label": "CONCERNS",
                "color": "#673AB7",
                "thickness_factor": 0.5,
                "directed": true
              },
              {
                "id": 11,
                "start": 5056,
                "end": 2650,
                "properties": {
                  "label": "FILED"
                },
                "label": "FILED",
                "color": "#607D8B",
                "thickness_factor": 2,
                "directed": true
              },
              {
                "id": 12,
                "start": 2650,
                "end": 5068,
                "properties": {
                  "label": "CONCERNS"
                },
                "label": "CONCERNS",
                "color": "#673AB7",
                "thickness_factor": 0.5,
                "directed": true
              },
              {
                "id": 13,
                "start": 5056,
                "end": 2651,
                "properties": {
                  "label": "FILED"
                },
                "label": "FILED",
                "color": "#607D8B",
                "thickness_factor": 2,
                "directed": true
              },
              {
                "id": 14,
                "start": 2651,
                "end": 5068,
                "properties": {
                  "label": "CONCERNS"
                },
                "label": "CONCERNS",
                "color": "#673AB7",
                "thickness_factor": 0.5,
                "directed": true
              },
              {
                "id": 15,
                "start": 5056,
                "end": 2652,
                "properties": {
                  "label": "FILED"
                },
                "label": "FILED",
                "color": "#607D8B",
                "thickness_factor": 2,
                "directed": true
              },
              {
                "id": 16,
                "start": 2652,
                "end": 5068,
                "properties": {
                  "label": "CONCERNS"
                },
                "label": "CONCERNS",
                "color": "#673AB7",
                "thickness_factor": 0.5,
                "directed": true
              },
              {
                "id": 17,
                "start": 5056,
                "end": 2653,
                "properties": {
                  "label": "FILED"
                },
                "label": "FILED",
                "color": "#607D8B",
                "thickness_factor": 2,
                "directed": true
              },
              {
                "id": 18,
                "start": 2653,
                "end": 5068,
                "properties": {
                  "label": "CONCERNS"
                },
                "label": "CONCERNS",
                "color": "#673AB7",
                "thickness_factor": 0.5,
                "directed": true
              },
              {
                "id": 19,
                "start": 5057,
                "end": 2263,
                "properties": {
                  "label": "FILED"
                },
                "label": "FILED",
                "color": "#607D8B",
                "thickness_factor": 2,
                "directed": true
              },
              {
                "id": 20,
                "start": 2263,
                "end": 5069,
                "properties": {
                  "label": "CONCERNS"
                },
                "label": "CONCERNS",
                "color": "#673AB7",
                "thickness_factor": 0.5,
                "directed": true
              },
              {
                "id": 21,
                "start": 5069,
                "end": 350,
                "properties": {
                  "label": "COUNTRY"
                },
                "label": "COUNTRY",
                "color": "#CDDC39",
                "thickness_factor": 1,
                "directed": true
              },
              {
                "id": 22,
                "start": 5056,
                "end": 549,
                "properties": {
                  "label": "FILED"
                },
                "label": "FILED",
                "color": "#607D8B",
                "thickness_factor": 2,
                "directed": true
              },
              {
                "id": 23,
                "start": 549,
                "end": 5070,
                "properties": {
                  "label": "CONCERNS"
                },
                "label": "CONCERNS",
                "color": "#673AB7",
                "thickness_factor": 0.5,
                "directed": true
              },
              {
                "id": 24,
                "start": 5070,
                "end": 454,
                "properties": {
                  "label": "COUNTRY"
                },
                "label": "COUNTRY",
                "color": "#CDDC39",
                "thickness_factor": 1,
                "directed": true
              }
            ],
            "_graph_layout": {
              "algorithm": "hierarchic",
              "options": {}
            },
            "_highlight": [],
            "_license": {},
            "_model_module": "yfiles-jupyter-graphs",
            "_model_module_version": "^1.9.0",
            "_model_name": "GraphModel",
            "_neighborhood": {},
            "_nodes": [
              {
                "id": 5056,
                "properties": {
                  "name": "The Bank of New York Mellon Corp.",
                  "location": {
                    "x": -73.987862,
                    "y": 40.777571,
                    "z": 0
                  },
                  "id": "the-bank-of-new-york-mellon-corp",
                  "label": "Entity"
                },
                "color": "#2196F3",
                "styles": {},
                "label": "The Bank of New York Mellon Corp.",
                "scale_factor": 1,
                "type": "#2196F3",
                "size": [
                  55,
                  55
                ],
                "position": [
                  0,
                  0
                ],
                "node_cell": [
                  0,
                  0
                ]
              },
              {
                "id": 2645,
                "properties": {
                  "end_date": "Oct 13, 2015",
                  "amount": 2741500,
                  "beneficiary_iso": "SGP",
                  "beneficiary_lng": "103.8",
                  "begin_date": "Oct 2, 2015",
                  "originator_bank": "HSBC Hong Kong",
                  "beneficiary_lat": "1.3667",
                  "begin_date_format": "2015-10-02T00:00:00Z",
                  "originator_iso": "HKG",
                  "beneficiary_bank_id": "dbs-bank-ltd-singapore-sgp",
                  "end_date_format": "2015-10-13T00:00:00Z",
                  "origin_lat": "22.25",
                  "number": 4,
                  "filer_org_name": "The Bank of New York Mellon Corp.",
                  "originator_bank_country": "Hong Kong",
                  "beneficiary_bank": "DBS Bank Ltd",
                  "beneficiary_bank_country": "Singapore",
                  "filer_org_name_id": "the-bank-of-new-york-mellon-corp",
                  "end": "2015-10-13T00:00:00.000000",
                  "origin_lng": "114.1667",
                  "originator_bank_id": "hsbc-hong-kong",
                  "id": "234293",
                  "begin": "2015-10-02T00:00:00.000000",
                  "sar_id": "4293",
                  "label": "Filing"
                },
                "color": "#4CAF50",
                "styles": {},
                "label": "Filing",
                "scale_factor": 1,
                "type": "#4CAF50",
                "size": [
                  57.440544980184015,
                  57.440544980184015
                ],
                "position": [
                  0,
                  0
                ],
                "node_cell": [
                  1,
                  0
                ]
              },
              {
                "id": 5068,
                "properties": {
                  "country": "CHN",
                  "name": "China Construction Bank Corporation",
                  "location": {
                    "x": 105,
                    "y": 35,
                    "z": 0
                  },
                  "id": "china-construction-bank-corporation-beijing-china-chn",
                  "label": "Entity"
                },
                "color": "#2196F3",
                "styles": {},
                "label": "China Construction Bank Corporation",
                "scale_factor": 1,
                "type": "#2196F3",
                "size": [
                  55,
                  55
                ],
                "position": [
                  0,
                  0
                ],
                "node_cell": [
                  0,
                  0
                ]
              },
              {
                "id": 338,
                "properties": {
                  "code": "CHN",
                  "name": "China",
                  "location": {
                    "x": 105,
                    "y": 35,
                    "z": 0
                  },
                  "tld": "CN",
                  "label": "Country"
                },
                "color": "#F44336",
                "styles": {},
                "label": "China",
                "scale_factor": 1,
                "type": "#F44336",
                "size": [
                  55,
                  55
                ],
                "position": [
                  0,
                  0
                ],
                "node_cell": [
                  1,
                  0
                ],
                "coordinates": [
                  35,
                  105
                ]
              },
              {
                "id": 2646,
                "properties": {
                  "end_date": "Oct 27, 2015",
                  "amount": 3240000,
                  "beneficiary_iso": "SGP",
                  "beneficiary_lng": "103.8",
                  "begin_date": "Oct 27, 2015",
                  "originator_bank": "Bank of Taiwan",
                  "beneficiary_lat": "1.3667",
                  "begin_date_format": "2015-10-27T00:00:00Z",
                  "beneficiary_bank_id": "dbs-bank-ltd-singapore-sgp",
                  "end_date_format": "2015-10-27T00:00:00Z",
                  "originator_iso": "TWN",
                  "origin_lat": "23.5",
                  "number": 1,
                  "filer_org_name": "The Bank of New York Mellon Corp.",
                  "originator_bank_country": "Taiwan",
                  "beneficiary_bank_country": "Singapore",
                  "filer_org_name_id": "the-bank-of-new-york-mellon-corp",
                  "beneficiary_bank": "DBS Bank Ltd",
                  "end": "2015-10-27T00:00:00.000000",
                  "origin_lng": "121",
                  "originator_bank_id": "bank-of-taiwan",
                  "id": "234294",
                  "begin": "2015-10-27T00:00:00.000000",
                  "sar_id": "4293",
                  "label": "Filing"
                },
                "color": "#4CAF50",
                "styles": {},
                "label": "Filing",
                "scale_factor": 1,
                "type": "#4CAF50",
                "size": [
                  57.886486119251096,
                  57.886486119251096
                ],
                "position": [
                  0,
                  0
                ],
                "node_cell": [
                  1,
                  0
                ]
              },
              {
                "id": 2647,
                "properties": {
                  "end_date": "Oct 23, 2015",
                  "amount": 3397070,
                  "beneficiary_iso": "CZE",
                  "beneficiary_lng": "15.5",
                  "begin_date": "Oct 23, 2015",
                  "originator_bank": "J And T Bank And Trust",
                  "beneficiary_lat": "49.75",
                  "begin_date_format": "2015-10-23T00:00:00Z",
                  "beneficiary_bank_id": "ppf-banka-as-prague-czech-republic-cze",
                  "end_date_format": "2015-10-23T00:00:00Z",
                  "originator_iso": "BRB",
                  "origin_lat": "13.1667",
                  "number": 1,
                  "filer_org_name": "The Bank of New York Mellon Corp.",
                  "originator_bank_country": "Barbados",
                  "beneficiary_bank": "PPF Banka A.S.",
                  "beneficiary_bank_country": "Czech Republic",
                  "filer_org_name_id": "the-bank-of-new-york-mellon-corp",
                  "end": "2015-10-23T00:00:00.000000",
                  "origin_lng": "-59.5333",
                  "originator_bank_id": "j-and-t-bank-and-trust",
                  "id": "234295",
                  "begin": "2015-10-23T00:00:00.000000",
                  "sar_id": "4293",
                  "label": "Filing"
                },
                "color": "#4CAF50",
                "styles": {},
                "label": "Filing",
                "scale_factor": 1,
                "type": "#4CAF50",
                "size": [
                  58.026601979519434,
                  58.026601979519434
                ],
                "position": [
                  0,
                  0
                ],
                "node_cell": [
                  1,
                  0
                ]
              },
              {
                "id": 2648,
                "properties": {
                  "end_date": "Oct 15, 2015",
                  "amount": 3500000,
                  "beneficiary_iso": "CHN",
                  "beneficiary_lng": "105",
                  "begin_date": "Oct 7, 2015",
                  "originator_bank": "Taishin International Bank",
                  "beneficiary_lat": "35",
                  "begin_date_format": "2015-10-07T00:00:00Z",
                  "end_date_format": "2015-10-15T00:00:00Z",
                  "originator_iso": "TWN",
                  "beneficiary_bank_id": "foshan-shunde-rural-commercial-bk-co-ltd-shunde-china-chn",
                  "origin_lat": "23.5",
                  "number": 3,
                  "filer_org_name": "The Bank of New York Mellon Corp.",
                  "originator_bank_country": "Taiwan",
                  "beneficiary_bank": "Foshan Shunde Rural Commercial Bk Co Ltd",
                  "beneficiary_bank_country": "China",
                  "filer_org_name_id": "the-bank-of-new-york-mellon-corp",
                  "end": "2015-10-15T00:00:00.000000",
                  "origin_lng": "121",
                  "originator_bank_id": "taishin-international-bank",
                  "id": "234296",
                  "begin": "2015-10-07T00:00:00.000000",
                  "sar_id": "4293",
                  "label": "Filing"
                },
                "color": "#4CAF50",
                "styles": {},
                "label": "Filing",
                "scale_factor": 1,
                "type": "#4CAF50",
                "size": [
                  58.11831941230203,
                  58.11831941230203
                ],
                "position": [
                  0,
                  0
                ],
                "node_cell": [
                  1,
                  0
                ]
              },
              {
                "id": 2649,
                "properties": {
                  "end_date": "Oct 29, 2015",
                  "amount": 3561111.36,
                  "beneficiary_iso": "CHN",
                  "beneficiary_lng": "105",
                  "begin_date": "Oct 13, 2015",
                  "originator_bank": "CTBC Bank Co Ltd",
                  "beneficiary_lat": "35",
                  "begin_date_format": "2015-10-13T00:00:00Z",
                  "beneficiary_bank_id": "china-construction-bank-corporation-guangdong-china-chn",
                  "end_date_format": "2015-10-29T00:00:00Z",
                  "originator_iso": "HKG",
                  "origin_lat": "22.25",
                  "number": 3,
                  "filer_org_name": "The Bank of New York Mellon Corp.",
                  "originator_bank_country": "Hong Kong",
                  "beneficiary_bank": "China Construction Bank Corporation",
                  "filer_org_name_id": "the-bank-of-new-york-mellon-corp",
                  "beneficiary_bank_country": "China",
                  "end": "2015-10-29T00:00:00.000000",
                  "origin_lng": "114.1667",
                  "originator_bank_id": "ctbc-bank-co-ltd",
                  "id": "234297",
                  "begin": "2015-10-13T00:00:00.000000",
                  "sar_id": "4293",
                  "label": "Filing"
                },
                "color": "#4CAF50",
                "styles": {},
                "label": "Filing",
                "scale_factor": 1,
                "type": "#4CAF50",
                "size": [
                  58.17273535193591,
                  58.17273535193591
                ],
                "position": [
                  0,
                  0
                ],
                "node_cell": [
                  1,
                  0
                ]
              },
              {
                "id": 2650,
                "properties": {
                  "end_date": "Oct 29, 2015",
                  "amount": 2993552.18,
                  "beneficiary_iso": "CHN",
                  "beneficiary_lng": "105",
                  "begin_date": "Oct 27, 2015",
                  "originator_bank": "SCSB Savings Department Branch",
                  "beneficiary_lat": "35",
                  "begin_date_format": "2015-10-27T00:00:00Z",
                  "beneficiary_bank_id": "ping-an-bank-co-ltd-east-shenzhen-china-chn",
                  "originator_iso": "TWN",
                  "end_date_format": "2015-10-29T00:00:00Z",
                  "origin_lat": "23.5",
                  "number": 3,
                  "filer_org_name": "The Bank of New York Mellon Corp.",
                  "originator_bank_country": "Taiwan",
                  "beneficiary_bank": "Ping An Bank Co Ltd",
                  "filer_org_name_id": "the-bank-of-new-york-mellon-corp",
                  "beneficiary_bank_country": "China",
                  "end": "2015-10-29T00:00:00.000000",
                  "origin_lng": "121",
                  "originator_bank_id": "scsb-savings-department-branch",
                  "id": "234298",
                  "begin": "2015-10-27T00:00:00.000000",
                  "sar_id": "4293",
                  "label": "Filing"
                },
                "color": "#4CAF50",
                "styles": {},
                "label": "Filing",
                "scale_factor": 1,
                "type": "#4CAF50",
                "size": [
                  57.66625973758406,
                  57.66625973758406
                ],
                "position": [
                  0,
                  0
                ],
                "node_cell": [
                  1,
                  0
                ]
              },
              {
                "id": 2651,
                "properties": {
                  "end_date": "Oct 9, 2015",
                  "amount": 5870272.71,
                  "beneficiary_lng": "103.8",
                  "beneficiary_iso": "SGP",
                  "begin_date": "Oct 5, 2015",
                  "originator_bank": "HSBC Singapore General Account",
                  "beneficiary_lat": "1.3667",
                  "begin_date_format": "2015-10-05T00:00:00Z",
                  "beneficiary_bank_id": "dbs-bank-ltd-singapore-sgp",
                  "end_date_format": "2015-10-09T00:00:00Z",
                  "originator_iso": "SGP",
                  "origin_lat": "1.3667",
                  "number": 3,
                  "filer_org_name": "The Bank of New York Mellon Corp.",
                  "originator_bank_country": "Singapore",
                  "beneficiary_bank_country": "Singapore",
                  "filer_org_name_id": "the-bank-of-new-york-mellon-corp",
                  "beneficiary_bank": "DBS Bank Ltd",
                  "end": "2015-10-09T00:00:00.000000",
                  "origin_lng": "103.8",
                  "originator_bank_id": "hsbc-singapore-general-account",
                  "id": "234300",
                  "begin": "2015-10-05T00:00:00.000000",
                  "sar_id": "4293",
                  "label": "Filing"
                },
                "color": "#4CAF50",
                "styles": {},
                "label": "Filing",
                "scale_factor": 1,
                "type": "#4CAF50",
                "size": [
                  60.207980168134014,
                  60.207980168134014
                ],
                "position": [
                  0,
                  0
                ],
                "node_cell": [
                  1,
                  0
                ]
              },
              {
                "id": 2652,
                "properties": {
                  "end_date": "Oct 23, 2015",
                  "amount": 4967922.12,
                  "beneficiary_iso": "NOR",
                  "beneficiary_lng": "10",
                  "begin_date": "Oct 23, 2015",
                  "originator_bank": "Bank of Communications",
                  "beneficiary_lat": "62",
                  "begin_date_format": "2015-10-23T00:00:00Z",
                  "beneficiary_bank_id": "skandinaviska-enskilda-banken-oslo-norway-nor",
                  "end_date_format": "2015-10-23T00:00:00Z",
                  "originator_iso": "HKG",
                  "origin_lat": "22.25",
                  "number": 2,
                  "filer_org_name": "The Bank of New York Mellon Corp.",
                  "originator_bank_country": "Hong Kong",
                  "beneficiary_bank": "Skandinaviska Enskilda Banken",
                  "filer_org_name_id": "the-bank-of-new-york-mellon-corp",
                  "beneficiary_bank_country": "Norway",
                  "end": "2015-10-23T00:00:00.000000",
                  "origin_lng": "114.1667",
                  "originator_bank_id": "bank-of-communications",
                  "id": "234301",
                  "begin": "2015-10-23T00:00:00.000000",
                  "sar_id": "4293",
                  "label": "Filing"
                },
                "color": "#4CAF50",
                "styles": {},
                "label": "Filing",
                "scale_factor": 1,
                "type": "#4CAF50",
                "size": [
                  59.41752048093741,
                  59.41752048093741
                ],
                "position": [
                  0,
                  0
                ],
                "node_cell": [
                  1,
                  0
                ]
              },
              {
                "id": 2653,
                "properties": {
                  "end_date": "Oct 30, 2015",
                  "amount": 15457176.81,
                  "beneficiary_iso": "IDN",
                  "beneficiary_lng": "120",
                  "begin_date": "Oct 9, 2015",
                  "originator_bank": "Icici Bank Limited",
                  "beneficiary_lat": "-5",
                  "begin_date_format": "2015-10-09T00:00:00Z",
                  "end_date_format": "2015-10-30T00:00:00Z",
                  "beneficiary_bank_id": "bank-of-india-indonesia-jakarta-indonesia-idn",
                  "originator_iso": "SGP",
                  "origin_lat": "1.3667",
                  "number": 4,
                  "filer_org_name": "The Bank of New York Mellon Corp.",
                  "originator_bank_country": "Singapore",
                  "beneficiary_bank_country": "Indonesia",
                  "beneficiary_bank": "Bank of India Indonesia",
                  "filer_org_name_id": "the-bank-of-new-york-mellon-corp",
                  "end": "2015-10-30T00:00:00.000000",
                  "origin_lng": "103.8",
                  "originator_bank_id": "icici-bank-limited",
                  "id": "234302",
                  "begin": "2015-10-09T00:00:00.000000",
                  "sar_id": "4293",
                  "label": "Filing"
                },
                "color": "#4CAF50",
                "styles": {},
                "label": "Filing",
                "scale_factor": 1,
                "type": "#4CAF50",
                "size": [
                  68.2217126088588,
                  68.2217126088588
                ],
                "position": [
                  0,
                  0
                ],
                "node_cell": [
                  1,
                  0
                ]
              },
              {
                "id": 5057,
                "properties": {
                  "name": "Société Générale SA",
                  "location": {
                    "x": -73.987862,
                    "y": 40.777571,
                    "z": 0
                  },
                  "id": "societe-generale-sa",
                  "label": "Entity"
                },
                "color": "#2196F3",
                "styles": {},
                "label": "Société Générale SA",
                "scale_factor": 1,
                "type": "#2196F3",
                "size": [
                  55,
                  55
                ],
                "position": [
                  0,
                  0
                ],
                "node_cell": [
                  1,
                  0
                ]
              },
              {
                "id": 2263,
                "properties": {
                  "end_date": "Jul 11, 2012",
                  "amount": 37733084,
                  "beneficiary_iso": "CYP",
                  "beneficiary_lng": "33",
                  "begin_date": "Jul 11, 2012",
                  "originator_bank": "SG Private Banking",
                  "beneficiary_lat": "35",
                  "begin_date_format": "2012-07-11T00:00:00Z",
                  "end_date_format": "2012-07-11T00:00:00Z",
                  "beneficiary_bank_id": "societe-generale-bank-cyprus-ltd-sg-cyprus-cyp",
                  "originator_iso": "CHE",
                  "origin_lat": "47",
                  "number": 1,
                  "filer_org_name": "Société Générale SA",
                  "originator_bank_country": "Switzerland",
                  "beneficiary_bank_country": "Cyprus",
                  "beneficiary_bank": "Societe Generale Bank Cyprus Ltd",
                  "filer_org_name_id": "societe-generale-sa",
                  "end": "2012-07-11T00:00:00.000000",
                  "origin_lng": "8",
                  "originator_bank_id": "sg-private-banking",
                  "id": "231963",
                  "begin": "2012-07-11T00:00:00.000000",
                  "sar_id": "2782",
                  "label": "Filing"
                },
                "color": "#4CAF50",
                "styles": {},
                "label": "Filing",
                "scale_factor": 1,
                "type": "#4CAF50",
                "size": [
                  84.12903558028239,
                  84.12903558028239
                ],
                "position": [
                  0,
                  0
                ],
                "node_cell": [
                  1,
                  0
                ]
              },
              {
                "id": 5069,
                "properties": {
                  "country": "CYP",
                  "name": "Societe Generale Bank Cyprus Ltd",
                  "location": {
                    "x": 33,
                    "y": 35,
                    "z": 0
                  },
                  "id": "societe-generale-bank-cyprus-ltd-sg-cyprus-cyp",
                  "label": "Entity"
                },
                "color": "#2196F3",
                "styles": {},
                "label": "Societe Generale Bank Cyprus Ltd",
                "scale_factor": 1,
                "type": "#2196F3",
                "size": [
                  55,
                  55
                ],
                "position": [
                  0,
                  0
                ],
                "node_cell": [
                  1,
                  0
                ]
              },
              {
                "id": 350,
                "properties": {
                  "code": "CYP",
                  "name": "Cyprus",
                  "location": {
                    "x": 33,
                    "y": 35,
                    "z": 0
                  },
                  "tld": "CY",
                  "label": "Country"
                },
                "color": "#F44336",
                "styles": {},
                "label": "Cyprus",
                "scale_factor": 1,
                "type": "#F44336",
                "size": [
                  55,
                  55
                ],
                "position": [
                  0,
                  0
                ],
                "node_cell": [
                  1,
                  0
                ],
                "coordinates": [
                  35,
                  33
                ]
              },
              {
                "id": 549,
                "properties": {
                  "end_date": "Sep 25, 2015",
                  "amount": 56898523.47,
                  "beneficiary_iso": "GBR",
                  "beneficiary_lng": "-2",
                  "begin_date": "Mar 25, 2015",
                  "originator_bank": "CIMB Bank Berhad",
                  "beneficiary_lat": "54",
                  "begin_date_format": "2015-03-25T00:00:00Z",
                  "beneficiary_bank_id": "barclays-bank-plc-london-england-gbr",
                  "end_date_format": "2015-09-25T00:00:00Z",
                  "originator_iso": "SGP",
                  "origin_lat": "1.3667",
                  "number": 68,
                  "filer_org_name": "The Bank of New York Mellon Corp.",
                  "originator_bank_country": "Singapore",
                  "beneficiary_bank_country": "United Kingdom",
                  "beneficiary_bank": "Barclays Bank Plc",
                  "filer_org_name_id": "the-bank-of-new-york-mellon-corp",
                  "end": "2015-09-25T00:00:00.000000",
                  "origin_lng": "103.8",
                  "originator_bank_id": "cimb-bank-berhad",
                  "id": "223254",
                  "begin": "2015-03-25T00:00:00.000000",
                  "sar_id": "3297",
                  "label": "Filing"
                },
                "color": "#4CAF50",
                "styles": {},
                "label": "Filing",
                "scale_factor": 1,
                "type": "#4CAF50",
                "size": [
                  94.77906862230266,
                  94.77906862230266
                ],
                "position": [
                  0,
                  0
                ],
                "node_cell": [
                  1,
                  0
                ]
              },
              {
                "id": 5070,
                "properties": {
                  "country": "NZL",
                  "name": "Asb Bank Limited",
                  "location": {
                    "x": 174,
                    "y": -41,
                    "z": 0
                  },
                  "id": "asb-bank-limited-auckland-new-zealand-nzl",
                  "label": "Entity"
                },
                "color": "#2196F3",
                "styles": {},
                "label": "Asb Bank Limited",
                "scale_factor": 1,
                "type": "#2196F3",
                "size": [
                  55,
                  55
                ],
                "position": [
                  0,
                  0
                ],
                "node_cell": [
                  1,
                  0
                ]
              },
              {
                "id": 454,
                "properties": {
                  "code": "NZL",
                  "name": "New Zealand",
                  "location": {
                    "x": 174,
                    "y": -41,
                    "z": 0
                  },
                  "tld": "NZ",
                  "label": "Country"
                },
                "color": "#F44336",
                "styles": {},
                "label": "New Zealand",
                "scale_factor": 1,
                "type": "#F44336",
                "size": [
                  55,
                  55
                ],
                "position": [
                  0,
                  0
                ],
                "node_cell": [
                  1,
                  0
                ],
                "coordinates": [
                  -41,
                  174
                ]
              }
            ],
            "_overview": {
              "enabled": null,
              "overview_set": false
            },
            "_selected_graph": [
              [],
              []
            ],
            "_sidebar": {
              "enabled": false,
              "start_with": null
            },
            "_view_count": null,
            "_view_module": "yfiles-jupyter-graphs",
            "_view_module_version": "^1.9.0",
            "_view_name": "GraphView",
            "layout": "IPY_MODEL_fe0598b629a2426eab8868e17787668e",
            "tabbable": null,
            "tooltip": null
          }
        },
        "fe0598b629a2426eab8868e17787668e": {
          "model_module": "@jupyter-widgets/base",
          "model_name": "LayoutModel",
          "model_module_version": "2.0.0",
          "state": {
            "_model_module": "@jupyter-widgets/base",
            "_model_module_version": "2.0.0",
            "_model_name": "LayoutModel",
            "_view_count": null,
            "_view_module": "@jupyter-widgets/base",
            "_view_module_version": "2.0.0",
            "_view_name": "LayoutView",
            "align_content": null,
            "align_items": null,
            "align_self": null,
            "border_bottom": null,
            "border_left": null,
            "border_right": null,
            "border_top": null,
            "bottom": null,
            "display": null,
            "flex": null,
            "flex_flow": null,
            "grid_area": null,
            "grid_auto_columns": null,
            "grid_auto_flow": null,
            "grid_auto_rows": null,
            "grid_column": null,
            "grid_gap": null,
            "grid_row": null,
            "grid_template_areas": null,
            "grid_template_columns": null,
            "grid_template_rows": null,
            "height": "690px",
            "justify_content": null,
            "justify_items": null,
            "left": null,
            "margin": null,
            "max_height": null,
            "max_width": null,
            "min_height": null,
            "min_width": null,
            "object_fit": null,
            "object_position": null,
            "order": null,
            "overflow": null,
            "padding": null,
            "right": null,
            "top": null,
            "visibility": null,
            "width": "100%"
          }
        }
      }
    }
  },
  "nbformat": 4,
  "nbformat_minor": 5
=======
 "cells": [
  {
   "cell_type": "markdown",
   "id": "8778641ccdd52ee5",
   "metadata": {},
   "source": [
    "# Features <a target=\"_blank\" href=\"https://colab.research.google.com/github/yWorks/yfiles-jupyter-graphs-for-neo4j/blob/main/examples/feature_example.ipynb\"><img src=\"https://colab.research.google.com/assets/colab-badge.svg\" alt=\"Open In Colab\"/></a>\n",
    "\n",
    "This notebook showcases some of the various features of `yfiles-jupyter-graphs-for-neo4j`. \n",
    "\n",
    "For a detailed description for the different mappings, check out the widget [documentation](https://yworks.github.io/yfiles-jupyter-graphs/)\n"
   ]
  },
  {
   "cell_type": "code",
   "execution_count": null,
   "id": "547d100c-0e8c-4600-875d-33877fbea626",
   "metadata": {},
   "outputs": [],
   "source": [
    "%pip install yfiles_jupyter_graphs_for_neo4j --quiet\n",
    "%pip install neo4j --quiet"
   ]
  },
  {
   "cell_type": "markdown",
   "id": "698b0bf0-118e-4f23-95b5-a8f1c7b2774f",
   "metadata": {},
   "source": [
    "You can also open this notebook in Google Colab when Google Colab's custom widget manager is enabled:"
   ]
  },
  {
   "cell_type": "code",
   "execution_count": null,
   "id": "91c4e84f-a1b5-43c2-ad7f-80581e3ae26a",
   "metadata": {},
   "outputs": [],
   "source": [
    "try:\n",
    "  import google.colab\n",
    "  from google.colab import output\n",
    "  output.enable_custom_widget_manager()\n",
    "except:\n",
    "  pass"
   ]
  },
  {
   "cell_type": "markdown",
   "id": "da7913db-4807-4631-a82c-a09ab6999383",
   "metadata": {},
   "source": [
    "<a target=\"_blank\" href=\"https://colab.research.google.com/github/yWorks/yfiles-jupyter-graphs-for-neo4j/blob/main/examples/feature_example.ipynb\"><img src=\"https://colab.research.google.com/assets/colab-badge.svg\" alt=\"Open In Colab\"/></a>"
   ]
  },
  {
   "cell_type": "markdown",
   "id": "4f84e6a7-616d-400c-a297-c9d6c67932b9",
   "metadata": {},
   "source": [
    "## Connect to the database"
   ]
  },
  {
   "cell_type": "code",
   "execution_count": null,
   "id": "1b30c433-5541-4bb5-8dc6-631987280e5f",
   "metadata": {},
   "outputs": [],
   "source": [
    "from yfiles_jupyter_graphs_for_neo4j import Neo4jGraphWidget\n",
    "from neo4j import GraphDatabase\n",
    "\n",
    "NEO4J_URI      = \"neo4j+ssc://demo.neo4jlabs.com\" \n",
    "NEO4J_USERNAME = \"fincen\"\n",
    "NEO4J_PASSWORD = \"fincen\"\n",
    "driver = GraphDatabase.driver(uri = NEO4J_URI, auth = (NEO4J_USERNAME, NEO4J_PASSWORD), database = \"fincen\")\n",
    "\n",
    "g = Neo4jGraphWidget(driver)"
   ]
  },
  {
   "cell_type": "markdown",
   "id": "2c8fb293-c638-4a5a-b321-eeb4907b6432",
   "metadata": {},
   "source": [
    "## Use heat mapping"
   ]
  },
  {
   "cell_type": "code",
   "execution_count": null,
   "id": "ebdabe1b-6503-49a7-8039-8d469b4caeea",
   "metadata": {},
   "outputs": [],
   "source": [
    "max_amount = 120000000\n",
    "min_amount = 50000\n",
    "\n",
    "def heat_mapping(element):\n",
    "    if \"amount\" in element[\"properties\"]:\n",
    "        amount = element[\"properties\"][\"amount\"]\n",
    "        normalized_value = (amount - min_amount) / (max_amount - min_amount)\n",
    "        transformed_value = -1 * (1 - normalized_value) ** 2 + 1\n",
    "        return max(0, min(1, transformed_value))\n",
    "\n",
    "g.add_node_configuration(\"Filing\", heat=heat_mapping)\n",
    "\n",
    "g.show_cypher(\"MATCH (s)-[r]->(t) RETURN s,r,t LIMIT 25\")"
   ]
  },
  {
   "cell_type": "markdown",
   "id": "41002892-a638-4544-842b-1881287d04e0",
   "metadata": {},
   "source": [
    "## Visualize geospatial data"
   ]
  },
  {
   "cell_type": "code",
   "execution_count": null,
   "id": "3f9de7f7-bacc-4c5b-989e-ed4211584725",
   "metadata": {},
   "outputs": [],
   "source": [
    "def node_coordinate_mapping(node):\n",
    "    return (node[\"properties\"][\"location\"][\"y\"], node[\"properties\"][\"location\"][\"x\"]) if \"location\" in node[\"properties\"].keys() else None\n",
    "\n",
    "def filing_coordinate_mapping(node):\n",
    "    return (node[\"properties\"][\"beneficiary_lat\"], (node[\"properties\"][\"beneficiary_lng\"])) if \"beneficiary_lat\" in node[\"properties\"].keys() else None\n",
    "\n",
    "g.add_node_configuration([\"Country\", \"Entity\"], coordinate=node_coordinate_mapping)\n",
    "g.add_node_configuration(\"Filing\", coordinate=filing_coordinate_mapping)\n",
    "\n",
    "g.show_cypher(\"MATCH (s)-[r]->(t) RETURN s,r,t LIMIT 50\", layout=\"map\")"
   ]
  },
  {
   "cell_type": "markdown",
   "id": "3879ccf9-4223-41bd-ae38-d4b726097413",
   "metadata": {},
   "source": [
    "## Configure item visualization"
   ]
  },
  {
   "cell_type": "code",
   "execution_count": null,
   "id": "de1ca154-7735-476e-920b-d5b45b61a5ac",
   "metadata": {},
   "outputs": [],
   "source": [
    "\n",
    "g.add_relationship_configuration(\"CONCERNS\", thickness_factor= 0.5)\n",
    "g.add_relationship_configuration(\"FILED\", thickness_factor= 2)\n",
    "g.del_node_configuration(\"Entity\")\n",
    "g.add_node_configuration(\"Filing\", size= lambda node:  (55 * (1 + heat_mapping(node)), 55 * (1 + heat_mapping(node))))\n",
    "\n",
    "g.show_cypher(\"MATCH (s)-[r]->(t) RETURN s,r,t LIMIT 25\")"
   ]
  },
  {
   "cell_type": "markdown",
   "id": "7484387b-5b1e-429d-afa2-7df01bd3b4e2",
   "metadata": {},
   "source": [
    "## Configure grouping\n",
    "\n",
    "The widget supports various grouping options, see [grouping.ipynb](./grouping.ipynb) for more details."
   ]
  },
  {
   "cell_type": "code",
   "execution_count": null,
   "id": "c70e5897-c369-4132-8c30-5e7a2c712ed9",
   "metadata": {},
   "outputs": [],
   "source": [
    "# replaces \"COUNTRY\" relationships with a grouped hierarchy\n",
    "g.add_parent_relationship_configuration(\"COUNTRY\")\n",
    "\n",
    "g.show_cypher(\"MATCH (s)-[r]->(t) RETURN s,r,t LIMIT 25\")"
   ]
  }
 ],
 "metadata": {
  "kernelspec": {
   "display_name": "Python 3 (ipykernel)",
   "language": "python",
   "name": "python3"
  },
  "language_info": {
   "codemirror_mode": {
    "name": "ipython",
    "version": 3
   },
   "file_extension": ".py",
   "mimetype": "text/x-python",
   "name": "python",
   "nbconvert_exporter": "python",
   "pygments_lexer": "ipython3",
   "version": "3.9.19"
  }
 },
 "nbformat": 4,
 "nbformat_minor": 5
>>>>>>> 27c413fb
}<|MERGE_RESOLUTION|>--- conflicted
+++ resolved
@@ -1,7063 +1,4 @@
 {
-<<<<<<< HEAD
-  "cells": [
-    {
-      "cell_type": "markdown",
-      "id": "58d934df-dddf-4596-aef0-8fc9772a364c",
-      "metadata": {
-        "id": "58d934df-dddf-4596-aef0-8fc9772a364c"
-      },
-      "source": [
-        "# Features <a target=\"_blank\" href=\"https://colab.research.google.com/github/yWorks/yfiles-jupyter-graphs-for-neo4j/blob/main/examples/feature_example.ipynb\"><img src=\"https://colab.research.google.com/assets/colab-badge.svg\" alt=\"Open In Colab\"/></a>\n",
-        "\n",
-        "This notebook showcases some of the various features of `yfiles-jupyter-graphs-for-neo4j`.\n",
-        "\n",
-        "For a detailed description for the different mappings, check out the widget [documentation](https://yworks.github.io/yfiles-jupyter-graphs/)\n"
-      ]
-    },
-    {
-      "cell_type": "code",
-      "execution_count": 1,
-      "id": "547d100c-0e8c-4600-875d-33877fbea626",
-      "metadata": {
-        "colab": {
-          "base_uri": "https://localhost:8080/"
-        },
-        "id": "547d100c-0e8c-4600-875d-33877fbea626",
-        "outputId": "17f296bb-5299-4c55-c686-28a45eaaafca"
-      },
-      "outputs": [
-        {
-          "output_type": "stream",
-          "name": "stdout",
-          "text": [
-            "\u001b[2K   \u001b[90m━━━━━━━━━━━━━━━━━━━━━━━━━━━━━━━━━━━━━━━━\u001b[0m \u001b[32m15.5/15.5 MB\u001b[0m \u001b[31m31.8 MB/s\u001b[0m eta \u001b[36m0:00:00\u001b[0m\n",
-            "\u001b[2K   \u001b[90m━━━━━━━━━━━━━━━━━━━━━━━━━━━━━━━━━━━━━━━━\u001b[0m \u001b[32m139.8/139.8 kB\u001b[0m \u001b[31m5.1 MB/s\u001b[0m eta \u001b[36m0:00:00\u001b[0m\n",
-            "\u001b[2K   \u001b[90m━━━━━━━━━━━━━━━━━━━━━━━━━━━━━━━━━━━━━━━━\u001b[0m \u001b[32m2.3/2.3 MB\u001b[0m \u001b[31m21.2 MB/s\u001b[0m eta \u001b[36m0:00:00\u001b[0m\n",
-            "\u001b[2K   \u001b[90m━━━━━━━━━━━━━━━━━━━━━━━━━━━━━━━━━━━━━━━━\u001b[0m \u001b[32m1.6/1.6 MB\u001b[0m \u001b[31m19.8 MB/s\u001b[0m eta \u001b[36m0:00:00\u001b[0m\n",
-            "\u001b[2K   \u001b[90m━━━━━━━━━━━━━━━━━━━━━━━━━━━━━━━━━━━━━━━━\u001b[0m \u001b[32m302.0/302.0 kB\u001b[0m \u001b[31m4.4 MB/s\u001b[0m eta \u001b[36m0:00:00\u001b[0m\n",
-            "\u001b[?25h"
-          ]
-        }
-      ],
-      "source": [
-        "%pip install yfiles_jupyter_graphs_for_neo4j --quiet\n",
-        "%pip install neo4j --quiet"
-      ]
-    },
-    {
-      "cell_type": "markdown",
-      "id": "698b0bf0-118e-4f23-95b5-a8f1c7b2774f",
-      "metadata": {
-        "id": "698b0bf0-118e-4f23-95b5-a8f1c7b2774f"
-      },
-      "source": [
-        "You can also open this notebook in Google Colab when Google Colab's custom widget manager is enabled:"
-      ]
-    },
-    {
-      "cell_type": "code",
-      "execution_count": 2,
-      "id": "91c4e84f-a1b5-43c2-ad7f-80581e3ae26a",
-      "metadata": {
-        "id": "91c4e84f-a1b5-43c2-ad7f-80581e3ae26a"
-      },
-      "outputs": [],
-      "source": [
-        "try:\n",
-        "  import google.colab\n",
-        "  from google.colab import output\n",
-        "  output.enable_custom_widget_manager()\n",
-        "except:\n",
-        "  pass"
-      ]
-    },
-    {
-      "cell_type": "markdown",
-      "id": "da7913db-4807-4631-a82c-a09ab6999383",
-      "metadata": {
-        "id": "da7913db-4807-4631-a82c-a09ab6999383"
-      },
-      "source": [
-        "<a target=\"_blank\" href=\"https://colab.research.google.com/github/yWorks/yfiles-jupyter-graphs-for-neo4j/blob/main/examples/feature_example.ipynb\"><img src=\"https://colab.research.google.com/assets/colab-badge.svg\" alt=\"Open In Colab\"/></a>"
-      ]
-    },
-    {
-      "cell_type": "markdown",
-      "id": "4f84e6a7-616d-400c-a297-c9d6c67932b9",
-      "metadata": {
-        "id": "4f84e6a7-616d-400c-a297-c9d6c67932b9"
-      },
-      "source": [
-        "## Connect to the database"
-      ]
-    },
-    {
-      "cell_type": "code",
-      "execution_count": 3,
-      "id": "1b30c433-5541-4bb5-8dc6-631987280e5f",
-      "metadata": {
-        "id": "1b30c433-5541-4bb5-8dc6-631987280e5f"
-      },
-      "outputs": [],
-      "source": [
-        "from yfiles_jupyter_graphs_for_neo4j import Neo4jGraphWidget\n",
-        "from neo4j import GraphDatabase\n",
-        "\n",
-        "NEO4J_URI      = \"neo4j+ssc://demo.neo4jlabs.com\"\n",
-        "NEO4J_USERNAME = \"fincen\"\n",
-        "NEO4J_PASSWORD = \"fincen\"\n",
-        "driver = GraphDatabase.driver(uri = NEO4J_URI, auth = (NEO4J_USERNAME, NEO4J_PASSWORD), database = 'fincen')\n",
-        "\n",
-        "g = Neo4jGraphWidget(driver)"
-      ]
-    },
-    {
-      "cell_type": "markdown",
-      "id": "2c8fb293-c638-4a5a-b321-eeb4907b6432",
-      "metadata": {
-        "id": "2c8fb293-c638-4a5a-b321-eeb4907b6432"
-      },
-      "source": [
-        "## Use heat mapping"
-      ]
-    },
-    {
-      "cell_type": "code",
-      "execution_count": 4,
-      "id": "ebdabe1b-6503-49a7-8039-8d469b4caeea",
-      "metadata": {
-        "colab": {
-          "base_uri": "https://localhost:8080/",
-          "height": 707,
-          "referenced_widgets": [
-            "7183a05fe51b4414a512ec7cd5a039f9",
-            "d3877c288a8e45bcb0dc268296dcbee2"
-          ]
-        },
-        "id": "ebdabe1b-6503-49a7-8039-8d469b4caeea",
-        "outputId": "aed86e18-de50-4533-c69f-e414b978c037"
-      },
-      "outputs": [
-        {
-          "output_type": "display_data",
-          "data": {
-            "text/plain": [
-              "GraphWidget(layout=Layout(height='690px', width='100%'))"
-            ],
-            "application/vnd.jupyter.widget-view+json": {
-              "version_major": 2,
-              "version_minor": 0,
-              "model_id": "7183a05fe51b4414a512ec7cd5a039f9"
-            }
-          },
-          "metadata": {
-            "application/vnd.jupyter.widget-view+json": {
-              "colab": {
-                "custom_widget_manager": {
-                  "url": "https://ssl.gstatic.com/colaboratory-static/widgets/colab-cdn-widget-manager/2b70e893a8ba7c0f/manager.min.js"
-                }
-              }
-            }
-          }
-        }
-      ],
-      "source": [
-        "max_amount = 120000000\n",
-        "min_amount = 50000\n",
-        "\n",
-        "def heat_mapping(element):\n",
-        "    if 'amount' in element['properties']:\n",
-        "        amount = element['properties']['amount']\n",
-        "        normalized_value = (amount - min_amount) / (max_amount - min_amount)\n",
-        "        transformed_value = -1 * (1 - normalized_value) ** 2 + 1\n",
-        "        return max(0, min(1, transformed_value))\n",
-        "\n",
-        "g.add_node_configuration('Filing', heat=heat_mapping)\n",
-        "\n",
-        "g.show_cypher(\"MATCH (s)-[r]->(t) RETURN s,r,t LIMIT 25\")"
-      ]
-    },
-    {
-      "cell_type": "markdown",
-      "id": "41002892-a638-4544-842b-1881287d04e0",
-      "metadata": {
-        "id": "41002892-a638-4544-842b-1881287d04e0"
-      },
-      "source": [
-        "## Visualize geospatial data"
-      ]
-    },
-    {
-      "cell_type": "code",
-      "execution_count": 5,
-      "id": "3f9de7f7-bacc-4c5b-989e-ed4211584725",
-      "metadata": {
-        "colab": {
-          "base_uri": "https://localhost:8080/",
-          "height": 817,
-          "referenced_widgets": [
-            "064cb8eefe974c1a9a04edb3a9a35ff3",
-            "a3c748a4f284463dbafb53f134d13d4f"
-          ]
-        },
-        "id": "3f9de7f7-bacc-4c5b-989e-ed4211584725",
-        "outputId": "adcaa4d3-8746-4829-d13b-61421e7fcb77"
-      },
-      "outputs": [
-        {
-          "output_type": "display_data",
-          "data": {
-            "text/plain": [
-              "GraphWidget(layout=Layout(height='800px', width='100%'))"
-            ],
-            "application/vnd.jupyter.widget-view+json": {
-              "version_major": 2,
-              "version_minor": 0,
-              "model_id": "064cb8eefe974c1a9a04edb3a9a35ff3"
-            }
-          },
-          "metadata": {
-            "application/vnd.jupyter.widget-view+json": {
-              "colab": {
-                "custom_widget_manager": {
-                  "url": "https://ssl.gstatic.com/colaboratory-static/widgets/colab-cdn-widget-manager/2b70e893a8ba7c0f/manager.min.js"
-                }
-              }
-            }
-          }
-        }
-      ],
-      "source": [
-        "def node_coordinate_mapping(node):\n",
-        "    return (node['properties']['location']['y'], node['properties']['location']['x']) if 'location' in node['properties'].keys() else None\n",
-        "\n",
-        "def filing_coordinate_mapping(node):\n",
-        "    return (node['properties']['beneficiary_lat'], (node['properties']['beneficiary_lng'])) if 'beneficiary_lat' in node['properties'].keys() else None\n",
-        "\n",
-        "g.add_node_configuration('Country', coordinate=node_coordinate_mapping)\n",
-        "g.add_node_configuration('Entity', coordinate=node_coordinate_mapping)\n",
-        "g.add_node_configuration('Filing', coordinate=filing_coordinate_mapping)\n",
-        "\n",
-        "g.show_cypher(\"MATCH (s)-[r]->(t) RETURN s,r,t LIMIT 50\")"
-      ]
-    },
-    {
-      "cell_type": "markdown",
-      "id": "3879ccf9-4223-41bd-ae38-d4b726097413",
-      "metadata": {
-        "id": "3879ccf9-4223-41bd-ae38-d4b726097413"
-      },
-      "source": [
-        "## Configure item visualization"
-      ]
-    },
-    {
-      "cell_type": "code",
-      "execution_count": 6,
-      "id": "de1ca154-7735-476e-920b-d5b45b61a5ac",
-      "metadata": {
-        "colab": {
-          "base_uri": "https://localhost:8080/",
-          "height": 707,
-          "referenced_widgets": [
-            "19e8ff23174e4899851cb81e52c606bc",
-            "3425ef7d35664d6194571f3f35b06813"
-          ]
-        },
-        "id": "de1ca154-7735-476e-920b-d5b45b61a5ac",
-        "outputId": "bf31af42-0794-4042-96fa-91be4920fca8"
-      },
-      "outputs": [
-        {
-          "output_type": "display_data",
-          "data": {
-            "text/plain": [
-              "GraphWidget(layout=Layout(height='690px', width='100%'))"
-            ],
-            "application/vnd.jupyter.widget-view+json": {
-              "version_major": 2,
-              "version_minor": 0,
-              "model_id": "19e8ff23174e4899851cb81e52c606bc"
-            }
-          },
-          "metadata": {
-            "application/vnd.jupyter.widget-view+json": {
-              "colab": {
-                "custom_widget_manager": {
-                  "url": "https://ssl.gstatic.com/colaboratory-static/widgets/colab-cdn-widget-manager/2b70e893a8ba7c0f/manager.min.js"
-                }
-              }
-            }
-          }
-        }
-      ],
-      "source": [
-        "\n",
-        "g.add_relationship_configuration('CONCERNS', thickness_factor= 0.5)\n",
-        "g.add_relationship_configuration('FILED', thickness_factor= 2)\n",
-        "g.del_node_configuration('Entity')\n",
-        "g.add_node_configuration('Filing', size= lambda node:  (55 * (1 + heat_mapping(node)), 55 * (1 + heat_mapping(node))))\n",
-        "\n",
-        "g.show_cypher(\"MATCH (s)-[r]->(t) RETURN s,r,t LIMIT 25\")"
-      ]
-    },
-    {
-      "cell_type": "markdown",
-      "id": "7484387b-5b1e-429d-afa2-7df01bd3b4e2",
-      "metadata": {
-        "id": "7484387b-5b1e-429d-afa2-7df01bd3b4e2"
-      },
-      "source": [
-        "## Configure grouping\n",
-        "\n",
-        "The widget supports various grouping options, see [grouping.ipynb](./grouping.ipynb) for more details."
-      ]
-    },
-    {
-      "cell_type": "code",
-      "execution_count": 7,
-      "id": "c70e5897-c369-4132-8c30-5e7a2c712ed9",
-      "metadata": {
-        "colab": {
-          "base_uri": "https://localhost:8080/",
-          "height": 707,
-          "referenced_widgets": [
-            "ee765ce7d42f481aaf29c1f5aa66f708",
-            "c1b68016d2db4fb38759ab49ceb27f46"
-          ]
-        },
-        "id": "c70e5897-c369-4132-8c30-5e7a2c712ed9",
-        "outputId": "3a046805-844c-43f8-853f-c71ac117b2d7"
-      },
-      "outputs": [
-        {
-          "output_type": "display_data",
-          "data": {
-            "text/plain": [
-              "GraphWidget(layout=Layout(height='690px', width='100%'))"
-            ],
-            "application/vnd.jupyter.widget-view+json": {
-              "version_major": 2,
-              "version_minor": 0,
-              "model_id": "ee765ce7d42f481aaf29c1f5aa66f708"
-            }
-          },
-          "metadata": {
-            "application/vnd.jupyter.widget-view+json": {
-              "colab": {
-                "custom_widget_manager": {
-                  "url": "https://ssl.gstatic.com/colaboratory-static/widgets/colab-cdn-widget-manager/2b70e893a8ba7c0f/manager.min.js"
-                }
-              }
-            }
-          }
-        }
-      ],
-      "source": [
-        "# replaces \"COUNTRY\" relationships with a grouped hierarchy\n",
-        "g.add_parent_relationship_configuration(\"COUNTRY\")\n",
-        "\n",
-        "g.show_cypher(\"MATCH (s)-[r]->(t) RETURN s,r,t LIMIT 25\")"
-      ]
-    },
-    {
-      "cell_type": "markdown",
-      "id": "749d167e-ee57-4034-8486-13bab3fa650a",
-      "metadata": {
-        "id": "749d167e-ee57-4034-8486-13bab3fa650a"
-      },
-      "source": [
-        "## Configure node-to-cell mapping\n",
-        "\n",
-        "The node-to-cell mapping allows to fine-tune layout results by assigning preferred cell constraints for specific nodes.\n",
-        "\n",
-        "This is particularly useful to highlight specific items structurally aside from visual features like color or size."
-      ]
-    },
-    {
-      "cell_type": "code",
-      "execution_count": 8,
-      "id": "85da977f-8ab9-4059-be63-832987958b2f",
-      "metadata": {
-        "colab": {
-          "base_uri": "https://localhost:8080/",
-          "height": 707,
-          "referenced_widgets": [
-            "3ffc36d649b240e584a28d5054ea80d6",
-            "fe0598b629a2426eab8868e17787668e"
-          ]
-        },
-        "id": "85da977f-8ab9-4059-be63-832987958b2f",
-        "outputId": "525a2ef9-182d-4b0d-87c8-494da5f01e9c"
-      },
-      "outputs": [
-        {
-          "output_type": "display_data",
-          "data": {
-            "text/plain": [
-              "GraphWidget(layout=Layout(height='690px', width='100%'))"
-            ],
-            "application/vnd.jupyter.widget-view+json": {
-              "version_major": 2,
-              "version_minor": 0,
-              "model_id": "3ffc36d649b240e584a28d5054ea80d6"
-            }
-          },
-          "metadata": {
-            "application/vnd.jupyter.widget-view+json": {
-              "colab": {
-                "custom_widget_manager": {
-                  "url": "https://ssl.gstatic.com/colaboratory-static/widgets/colab-cdn-widget-manager/2b70e893a8ba7c0f/manager.min.js"
-                }
-              }
-            }
-          }
-        }
-      ],
-      "source": [
-        "g.del_parent_relationship_configuration(\"COUNTRY\")\n",
-        "\n",
-        "# highlight Bank of New York and China Construction Bank\n",
-        "def get_cell_mapping(node):\n",
-        "    name = node[\"properties\"].get(\"name\")\n",
-        "    if name == \"The Bank of New York Mellon Corp.\" or name == \"China Construction Bank Corporation\":\n",
-        "        return (0,0)\n",
-        "    return (1,0)\n",
-        "\n",
-        "g.node_cell_mapping = get_cell_mapping\n",
-        "\n",
-        "# layouts interpret node-to-cell mapping differently\n",
-        "g.show_cypher(\"MATCH (s)-[r]->(t) RETURN s,r,t LIMIT 25\", layout='hierarchic')"
-      ]
-    }
-  ],
-  "metadata": {
-    "kernelspec": {
-      "display_name": "Python 3 (ipykernel)",
-      "language": "python",
-      "name": "python3"
-    },
-    "language_info": {
-      "codemirror_mode": {
-        "name": "ipython",
-        "version": 3
-      },
-      "file_extension": ".py",
-      "mimetype": "text/x-python",
-      "name": "python",
-      "nbconvert_exporter": "python",
-      "pygments_lexer": "ipython3",
-      "version": "3.9.19"
-    },
-    "colab": {
-      "provenance": []
-    },
-    "widgets": {
-      "application/vnd.jupyter.widget-state+json": {
-        "7183a05fe51b4414a512ec7cd5a039f9": {
-          "model_module": "yfiles-jupyter-graphs",
-          "model_name": "GraphModel",
-          "model_module_version": "^1.9.0",
-          "state": {
-            "_context_pane_mapping": [
-              {
-                "id": "Neighborhood",
-                "title": "Neighborhood"
-              },
-              {
-                "id": "Data",
-                "title": "Data"
-              },
-              {
-                "id": "Search",
-                "title": "Search"
-              },
-              {
-                "id": "About",
-                "title": "About"
-              }
-            ],
-            "_data_importer": "neo4j",
-            "_directed": true,
-            "_dom_classes": [],
-            "_edges": [
-              {
-                "id": 0,
-                "start": 5056,
-                "end": 2645,
-                "properties": {
-                  "label": "FILED"
-                },
-                "label": "FILED",
-                "color": "#607D8B",
-                "thickness_factor": 1,
-                "directed": true
-              },
-              {
-                "id": 1,
-                "start": 2645,
-                "end": 5068,
-                "properties": {
-                  "label": "CONCERNS"
-                },
-                "label": "CONCERNS",
-                "color": "#673AB7",
-                "thickness_factor": 1,
-                "directed": true
-              },
-              {
-                "id": 2,
-                "start": 5068,
-                "end": 338,
-                "properties": {
-                  "label": "COUNTRY"
-                },
-                "label": "COUNTRY",
-                "color": "#CDDC39",
-                "thickness_factor": 1,
-                "directed": true
-              },
-              {
-                "id": 3,
-                "start": 5056,
-                "end": 2646,
-                "properties": {
-                  "label": "FILED"
-                },
-                "label": "FILED",
-                "color": "#607D8B",
-                "thickness_factor": 1,
-                "directed": true
-              },
-              {
-                "id": 4,
-                "start": 2646,
-                "end": 5068,
-                "properties": {
-                  "label": "CONCERNS"
-                },
-                "label": "CONCERNS",
-                "color": "#673AB7",
-                "thickness_factor": 1,
-                "directed": true
-              },
-              {
-                "id": 5,
-                "start": 5056,
-                "end": 2647,
-                "properties": {
-                  "label": "FILED"
-                },
-                "label": "FILED",
-                "color": "#607D8B",
-                "thickness_factor": 1,
-                "directed": true
-              },
-              {
-                "id": 6,
-                "start": 2647,
-                "end": 5068,
-                "properties": {
-                  "label": "CONCERNS"
-                },
-                "label": "CONCERNS",
-                "color": "#673AB7",
-                "thickness_factor": 1,
-                "directed": true
-              },
-              {
-                "id": 7,
-                "start": 5056,
-                "end": 2648,
-                "properties": {
-                  "label": "FILED"
-                },
-                "label": "FILED",
-                "color": "#607D8B",
-                "thickness_factor": 1,
-                "directed": true
-              },
-              {
-                "id": 8,
-                "start": 2648,
-                "end": 5068,
-                "properties": {
-                  "label": "CONCERNS"
-                },
-                "label": "CONCERNS",
-                "color": "#673AB7",
-                "thickness_factor": 1,
-                "directed": true
-              },
-              {
-                "id": 9,
-                "start": 5056,
-                "end": 2649,
-                "properties": {
-                  "label": "FILED"
-                },
-                "label": "FILED",
-                "color": "#607D8B",
-                "thickness_factor": 1,
-                "directed": true
-              },
-              {
-                "id": 10,
-                "start": 2649,
-                "end": 5068,
-                "properties": {
-                  "label": "CONCERNS"
-                },
-                "label": "CONCERNS",
-                "color": "#673AB7",
-                "thickness_factor": 1,
-                "directed": true
-              },
-              {
-                "id": 11,
-                "start": 5056,
-                "end": 2650,
-                "properties": {
-                  "label": "FILED"
-                },
-                "label": "FILED",
-                "color": "#607D8B",
-                "thickness_factor": 1,
-                "directed": true
-              },
-              {
-                "id": 12,
-                "start": 2650,
-                "end": 5068,
-                "properties": {
-                  "label": "CONCERNS"
-                },
-                "label": "CONCERNS",
-                "color": "#673AB7",
-                "thickness_factor": 1,
-                "directed": true
-              },
-              {
-                "id": 13,
-                "start": 5056,
-                "end": 2651,
-                "properties": {
-                  "label": "FILED"
-                },
-                "label": "FILED",
-                "color": "#607D8B",
-                "thickness_factor": 1,
-                "directed": true
-              },
-              {
-                "id": 14,
-                "start": 2651,
-                "end": 5068,
-                "properties": {
-                  "label": "CONCERNS"
-                },
-                "label": "CONCERNS",
-                "color": "#673AB7",
-                "thickness_factor": 1,
-                "directed": true
-              },
-              {
-                "id": 15,
-                "start": 5056,
-                "end": 2652,
-                "properties": {
-                  "label": "FILED"
-                },
-                "label": "FILED",
-                "color": "#607D8B",
-                "thickness_factor": 1,
-                "directed": true
-              },
-              {
-                "id": 16,
-                "start": 2652,
-                "end": 5068,
-                "properties": {
-                  "label": "CONCERNS"
-                },
-                "label": "CONCERNS",
-                "color": "#673AB7",
-                "thickness_factor": 1,
-                "directed": true
-              },
-              {
-                "id": 17,
-                "start": 5056,
-                "end": 2653,
-                "properties": {
-                  "label": "FILED"
-                },
-                "label": "FILED",
-                "color": "#607D8B",
-                "thickness_factor": 1,
-                "directed": true
-              },
-              {
-                "id": 18,
-                "start": 2653,
-                "end": 5068,
-                "properties": {
-                  "label": "CONCERNS"
-                },
-                "label": "CONCERNS",
-                "color": "#673AB7",
-                "thickness_factor": 1,
-                "directed": true
-              },
-              {
-                "id": 19,
-                "start": 5057,
-                "end": 2263,
-                "properties": {
-                  "label": "FILED"
-                },
-                "label": "FILED",
-                "color": "#607D8B",
-                "thickness_factor": 1,
-                "directed": true
-              },
-              {
-                "id": 20,
-                "start": 2263,
-                "end": 5069,
-                "properties": {
-                  "label": "CONCERNS"
-                },
-                "label": "CONCERNS",
-                "color": "#673AB7",
-                "thickness_factor": 1,
-                "directed": true
-              },
-              {
-                "id": 21,
-                "start": 5069,
-                "end": 350,
-                "properties": {
-                  "label": "COUNTRY"
-                },
-                "label": "COUNTRY",
-                "color": "#CDDC39",
-                "thickness_factor": 1,
-                "directed": true
-              },
-              {
-                "id": 22,
-                "start": 5056,
-                "end": 549,
-                "properties": {
-                  "label": "FILED"
-                },
-                "label": "FILED",
-                "color": "#607D8B",
-                "thickness_factor": 1,
-                "directed": true
-              },
-              {
-                "id": 23,
-                "start": 549,
-                "end": 5070,
-                "properties": {
-                  "label": "CONCERNS"
-                },
-                "label": "CONCERNS",
-                "color": "#673AB7",
-                "thickness_factor": 1,
-                "directed": true
-              },
-              {
-                "id": 24,
-                "start": 5070,
-                "end": 454,
-                "properties": {
-                  "label": "COUNTRY"
-                },
-                "label": "COUNTRY",
-                "color": "#CDDC39",
-                "thickness_factor": 1,
-                "directed": true
-              }
-            ],
-            "_graph_layout": {
-              "algorithm": "organic",
-              "options": {}
-            },
-            "_highlight": [],
-            "_license": {},
-            "_model_module": "yfiles-jupyter-graphs",
-            "_model_module_version": "^1.9.0",
-            "_model_name": "GraphModel",
-            "_neighborhood": {},
-            "_nodes": [
-              {
-                "id": 5056,
-                "properties": {
-                  "name": "The Bank of New York Mellon Corp.",
-                  "location": {
-                    "x": -73.987862,
-                    "y": 40.777571,
-                    "z": 0
-                  },
-                  "id": "the-bank-of-new-york-mellon-corp",
-                  "label": "Entity"
-                },
-                "color": "#2196F3",
-                "styles": {},
-                "label": "The Bank of New York Mellon Corp.",
-                "scale_factor": 1,
-                "type": "#2196F3",
-                "size": [
-                  55,
-                  55
-                ],
-                "position": [
-                  0,
-                  0
-                ]
-              },
-              {
-                "id": 2645,
-                "properties": {
-                  "end_date": "Oct 13, 2015",
-                  "amount": 2741500,
-                  "beneficiary_iso": "SGP",
-                  "beneficiary_lng": "103.8",
-                  "begin_date": "Oct 2, 2015",
-                  "originator_bank": "HSBC Hong Kong",
-                  "beneficiary_lat": "1.3667",
-                  "begin_date_format": "2015-10-02T00:00:00Z",
-                  "originator_iso": "HKG",
-                  "beneficiary_bank_id": "dbs-bank-ltd-singapore-sgp",
-                  "end_date_format": "2015-10-13T00:00:00Z",
-                  "origin_lat": "22.25",
-                  "number": 4,
-                  "filer_org_name": "The Bank of New York Mellon Corp.",
-                  "originator_bank_country": "Hong Kong",
-                  "beneficiary_bank": "DBS Bank Ltd",
-                  "beneficiary_bank_country": "Singapore",
-                  "filer_org_name_id": "the-bank-of-new-york-mellon-corp",
-                  "end": "2015-10-13T00:00:00.000000",
-                  "origin_lng": "114.1667",
-                  "originator_bank_id": "hsbc-hong-kong",
-                  "id": "234293",
-                  "begin": "2015-10-02T00:00:00.000000",
-                  "sar_id": "4293",
-                  "label": "Filing"
-                },
-                "color": "#4CAF50",
-                "styles": {},
-                "label": "Filing",
-                "scale_factor": 1,
-                "type": "#4CAF50",
-                "size": [
-                  55,
-                  55
-                ],
-                "position": [
-                  0,
-                  0
-                ],
-                "heat": 0.04437354509425473
-              },
-              {
-                "id": 5068,
-                "properties": {
-                  "country": "CHN",
-                  "name": "China Construction Bank Corporation",
-                  "location": {
-                    "x": 105,
-                    "y": 35,
-                    "z": 0
-                  },
-                  "id": "china-construction-bank-corporation-beijing-china-chn",
-                  "label": "Entity"
-                },
-                "color": "#2196F3",
-                "styles": {},
-                "label": "China Construction Bank Corporation",
-                "scale_factor": 1,
-                "type": "#2196F3",
-                "size": [
-                  55,
-                  55
-                ],
-                "position": [
-                  0,
-                  0
-                ]
-              },
-              {
-                "id": 338,
-                "properties": {
-                  "code": "CHN",
-                  "name": "China",
-                  "location": {
-                    "x": 105,
-                    "y": 35,
-                    "z": 0
-                  },
-                  "tld": "CN",
-                  "label": "Country"
-                },
-                "color": "#F44336",
-                "styles": {},
-                "label": "China",
-                "scale_factor": 1,
-                "type": "#F44336",
-                "size": [
-                  55,
-                  55
-                ],
-                "position": [
-                  0,
-                  0
-                ]
-              },
-              {
-                "id": 2646,
-                "properties": {
-                  "end_date": "Oct 27, 2015",
-                  "amount": 3240000,
-                  "beneficiary_iso": "SGP",
-                  "beneficiary_lng": "103.8",
-                  "begin_date": "Oct 27, 2015",
-                  "originator_bank": "Bank of Taiwan",
-                  "beneficiary_lat": "1.3667",
-                  "begin_date_format": "2015-10-27T00:00:00Z",
-                  "beneficiary_bank_id": "dbs-bank-ltd-singapore-sgp",
-                  "end_date_format": "2015-10-27T00:00:00Z",
-                  "originator_iso": "TWN",
-                  "origin_lat": "23.5",
-                  "number": 1,
-                  "filer_org_name": "The Bank of New York Mellon Corp.",
-                  "originator_bank_country": "Taiwan",
-                  "beneficiary_bank_country": "Singapore",
-                  "filer_org_name_id": "the-bank-of-new-york-mellon-corp",
-                  "beneficiary_bank": "DBS Bank Ltd",
-                  "end": "2015-10-27T00:00:00.000000",
-                  "origin_lng": "121",
-                  "originator_bank_id": "bank-of-taiwan",
-                  "id": "234294",
-                  "begin": "2015-10-27T00:00:00.000000",
-                  "sar_id": "4293",
-                  "label": "Filing"
-                },
-                "color": "#4CAF50",
-                "styles": {},
-                "label": "Filing",
-                "scale_factor": 1,
-                "type": "#4CAF50",
-                "size": [
-                  55,
-                  55
-                ],
-                "position": [
-                  0,
-                  0
-                ],
-                "heat": 0.05248156580456542
-              },
-              {
-                "id": 2647,
-                "properties": {
-                  "end_date": "Oct 23, 2015",
-                  "amount": 3397070,
-                  "beneficiary_iso": "CZE",
-                  "beneficiary_lng": "15.5",
-                  "begin_date": "Oct 23, 2015",
-                  "originator_bank": "J And T Bank And Trust",
-                  "beneficiary_lat": "49.75",
-                  "begin_date_format": "2015-10-23T00:00:00Z",
-                  "beneficiary_bank_id": "ppf-banka-as-prague-czech-republic-cze",
-                  "end_date_format": "2015-10-23T00:00:00Z",
-                  "originator_iso": "BRB",
-                  "origin_lat": "13.1667",
-                  "number": 1,
-                  "filer_org_name": "The Bank of New York Mellon Corp.",
-                  "originator_bank_country": "Barbados",
-                  "beneficiary_bank": "PPF Banka A.S.",
-                  "beneficiary_bank_country": "Czech Republic",
-                  "filer_org_name_id": "the-bank-of-new-york-mellon-corp",
-                  "end": "2015-10-23T00:00:00.000000",
-                  "origin_lng": "-59.5333",
-                  "originator_bank_id": "j-and-t-bank-and-trust",
-                  "id": "234295",
-                  "begin": "2015-10-23T00:00:00.000000",
-                  "sar_id": "4293",
-                  "label": "Filing"
-                },
-                "color": "#4CAF50",
-                "styles": {},
-                "label": "Filing",
-                "scale_factor": 1,
-                "type": "#4CAF50",
-                "size": [
-                  55,
-                  55
-                ],
-                "position": [
-                  0,
-                  0
-                ],
-                "heat": 0.05502912690035333
-              },
-              {
-                "id": 2648,
-                "properties": {
-                  "end_date": "Oct 15, 2015",
-                  "amount": 3500000,
-                  "beneficiary_iso": "CHN",
-                  "beneficiary_lng": "105",
-                  "begin_date": "Oct 7, 2015",
-                  "originator_bank": "Taishin International Bank",
-                  "beneficiary_lat": "35",
-                  "begin_date_format": "2015-10-07T00:00:00Z",
-                  "end_date_format": "2015-10-15T00:00:00Z",
-                  "originator_iso": "TWN",
-                  "beneficiary_bank_id": "foshan-shunde-rural-commercial-bk-co-ltd-shunde-china-chn",
-                  "origin_lat": "23.5",
-                  "number": 3,
-                  "filer_org_name": "The Bank of New York Mellon Corp.",
-                  "originator_bank_country": "Taiwan",
-                  "beneficiary_bank": "Foshan Shunde Rural Commercial Bk Co Ltd",
-                  "beneficiary_bank_country": "China",
-                  "filer_org_name_id": "the-bank-of-new-york-mellon-corp",
-                  "end": "2015-10-15T00:00:00.000000",
-                  "origin_lng": "121",
-                  "originator_bank_id": "taishin-international-bank",
-                  "id": "234296",
-                  "begin": "2015-10-07T00:00:00.000000",
-                  "sar_id": "4293",
-                  "label": "Filing"
-                },
-                "color": "#4CAF50",
-                "styles": {},
-                "label": "Filing",
-                "scale_factor": 1,
-                "type": "#4CAF50",
-                "size": [
-                  55,
-                  55
-                ],
-                "position": [
-                  0,
-                  0
-                ],
-                "heat": 0.05669671658730946
-              },
-              {
-                "id": 2649,
-                "properties": {
-                  "end_date": "Oct 29, 2015",
-                  "amount": 3561111.36,
-                  "beneficiary_iso": "CHN",
-                  "beneficiary_lng": "105",
-                  "begin_date": "Oct 13, 2015",
-                  "originator_bank": "CTBC Bank Co Ltd",
-                  "beneficiary_lat": "35",
-                  "begin_date_format": "2015-10-13T00:00:00Z",
-                  "beneficiary_bank_id": "china-construction-bank-corporation-guangdong-china-chn",
-                  "end_date_format": "2015-10-29T00:00:00Z",
-                  "originator_iso": "HKG",
-                  "origin_lat": "22.25",
-                  "number": 3,
-                  "filer_org_name": "The Bank of New York Mellon Corp.",
-                  "originator_bank_country": "Hong Kong",
-                  "beneficiary_bank": "China Construction Bank Corporation",
-                  "filer_org_name_id": "the-bank-of-new-york-mellon-corp",
-                  "beneficiary_bank_country": "China",
-                  "end": "2015-10-29T00:00:00.000000",
-                  "origin_lng": "114.1667",
-                  "originator_bank_id": "ctbc-bank-co-ltd",
-                  "id": "234297",
-                  "begin": "2015-10-13T00:00:00.000000",
-                  "sar_id": "4293",
-                  "label": "Filing"
-                },
-                "color": "#4CAF50",
-                "styles": {},
-                "label": "Filing",
-                "scale_factor": 1,
-                "type": "#4CAF50",
-                "size": [
-                  55,
-                  55
-                ],
-                "position": [
-                  0,
-                  0
-                ],
-                "heat": 0.05768609730792562
-              },
-              {
-                "id": 2650,
-                "properties": {
-                  "end_date": "Oct 29, 2015",
-                  "amount": 2993552.18,
-                  "beneficiary_iso": "CHN",
-                  "beneficiary_lng": "105",
-                  "begin_date": "Oct 27, 2015",
-                  "originator_bank": "SCSB Savings Department Branch",
-                  "beneficiary_lat": "35",
-                  "begin_date_format": "2015-10-27T00:00:00Z",
-                  "beneficiary_bank_id": "ping-an-bank-co-ltd-east-shenzhen-china-chn",
-                  "originator_iso": "TWN",
-                  "end_date_format": "2015-10-29T00:00:00Z",
-                  "origin_lat": "23.5",
-                  "number": 3,
-                  "filer_org_name": "The Bank of New York Mellon Corp.",
-                  "originator_bank_country": "Taiwan",
-                  "beneficiary_bank": "Ping An Bank Co Ltd",
-                  "filer_org_name_id": "the-bank-of-new-york-mellon-corp",
-                  "beneficiary_bank_country": "China",
-                  "end": "2015-10-29T00:00:00.000000",
-                  "origin_lng": "121",
-                  "originator_bank_id": "scsb-savings-department-branch",
-                  "id": "234298",
-                  "begin": "2015-10-27T00:00:00.000000",
-                  "sar_id": "4293",
-                  "label": "Filing"
-                },
-                "color": "#4CAF50",
-                "styles": {},
-                "label": "Filing",
-                "scale_factor": 1,
-                "type": "#4CAF50",
-                "size": [
-                  55,
-                  55
-                ],
-                "position": [
-                  0,
-                  0
-                ],
-                "heat": 0.04847744977425572
-              },
-              {
-                "id": 2651,
-                "properties": {
-                  "end_date": "Oct 9, 2015",
-                  "amount": 5870272.71,
-                  "beneficiary_lng": "103.8",
-                  "beneficiary_iso": "SGP",
-                  "begin_date": "Oct 5, 2015",
-                  "originator_bank": "HSBC Singapore General Account",
-                  "beneficiary_lat": "1.3667",
-                  "begin_date_format": "2015-10-05T00:00:00Z",
-                  "beneficiary_bank_id": "dbs-bank-ltd-singapore-sgp",
-                  "end_date_format": "2015-10-09T00:00:00Z",
-                  "originator_iso": "SGP",
-                  "origin_lat": "1.3667",
-                  "number": 3,
-                  "filer_org_name": "The Bank of New York Mellon Corp.",
-                  "originator_bank_country": "Singapore",
-                  "beneficiary_bank_country": "Singapore",
-                  "filer_org_name_id": "the-bank-of-new-york-mellon-corp",
-                  "beneficiary_bank": "DBS Bank Ltd",
-                  "end": "2015-10-09T00:00:00.000000",
-                  "origin_lng": "103.8",
-                  "originator_bank_id": "hsbc-singapore-general-account",
-                  "id": "234300",
-                  "begin": "2015-10-05T00:00:00.000000",
-                  "sar_id": "4293",
-                  "label": "Filing"
-                },
-                "color": "#4CAF50",
-                "styles": {},
-                "label": "Filing",
-                "scale_factor": 1,
-                "type": "#4CAF50",
-                "size": [
-                  55,
-                  55
-                ],
-                "position": [
-                  0,
-                  0
-                ],
-                "heat": 0.09469054851152747
-              },
-              {
-                "id": 2652,
-                "properties": {
-                  "end_date": "Oct 23, 2015",
-                  "amount": 4967922.12,
-                  "beneficiary_iso": "NOR",
-                  "beneficiary_lng": "10",
-                  "begin_date": "Oct 23, 2015",
-                  "originator_bank": "Bank of Communications",
-                  "beneficiary_lat": "62",
-                  "begin_date_format": "2015-10-23T00:00:00Z",
-                  "beneficiary_bank_id": "skandinaviska-enskilda-banken-oslo-norway-nor",
-                  "end_date_format": "2015-10-23T00:00:00Z",
-                  "originator_iso": "HKG",
-                  "origin_lat": "22.25",
-                  "number": 2,
-                  "filer_org_name": "The Bank of New York Mellon Corp.",
-                  "originator_bank_country": "Hong Kong",
-                  "beneficiary_bank": "Skandinaviska Enskilda Banken",
-                  "filer_org_name_id": "the-bank-of-new-york-mellon-corp",
-                  "beneficiary_bank_country": "Norway",
-                  "end": "2015-10-23T00:00:00.000000",
-                  "origin_lng": "114.1667",
-                  "originator_bank_id": "bank-of-communications",
-                  "id": "234301",
-                  "begin": "2015-10-23T00:00:00.000000",
-                  "sar_id": "4293",
-                  "label": "Filing"
-                },
-                "color": "#4CAF50",
-                "styles": {},
-                "label": "Filing",
-                "scale_factor": 1,
-                "type": "#4CAF50",
-                "size": [
-                  55,
-                  55
-                ],
-                "position": [
-                  0,
-                  0
-                ],
-                "heat": 0.08031855419886214
-              },
-              {
-                "id": 2653,
-                "properties": {
-                  "end_date": "Oct 30, 2015",
-                  "amount": 15457176.81,
-                  "beneficiary_iso": "IDN",
-                  "beneficiary_lng": "120",
-                  "begin_date": "Oct 9, 2015",
-                  "originator_bank": "Icici Bank Limited",
-                  "beneficiary_lat": "-5",
-                  "begin_date_format": "2015-10-09T00:00:00Z",
-                  "end_date_format": "2015-10-30T00:00:00Z",
-                  "beneficiary_bank_id": "bank-of-india-indonesia-jakarta-indonesia-idn",
-                  "originator_iso": "SGP",
-                  "origin_lat": "1.3667",
-                  "number": 4,
-                  "filer_org_name": "The Bank of New York Mellon Corp.",
-                  "originator_bank_country": "Singapore",
-                  "beneficiary_bank_country": "Indonesia",
-                  "beneficiary_bank": "Bank of India Indonesia",
-                  "filer_org_name_id": "the-bank-of-new-york-mellon-corp",
-                  "end": "2015-10-30T00:00:00.000000",
-                  "origin_lng": "103.8",
-                  "originator_bank_id": "icici-bank-limited",
-                  "id": "234302",
-                  "begin": "2015-10-09T00:00:00.000000",
-                  "sar_id": "4293",
-                  "label": "Filing"
-                },
-                "color": "#4CAF50",
-                "styles": {},
-                "label": "Filing",
-                "scale_factor": 1,
-                "type": "#4CAF50",
-                "size": [
-                  55,
-                  55
-                ],
-                "position": [
-                  0,
-                  0
-                ],
-                "heat": 0.24039477470652348
-              },
-              {
-                "id": 5057,
-                "properties": {
-                  "name": "Société Générale SA",
-                  "location": {
-                    "x": -73.987862,
-                    "y": 40.777571,
-                    "z": 0
-                  },
-                  "id": "societe-generale-sa",
-                  "label": "Entity"
-                },
-                "color": "#2196F3",
-                "styles": {},
-                "label": "Société Générale SA",
-                "scale_factor": 1,
-                "type": "#2196F3",
-                "size": [
-                  55,
-                  55
-                ],
-                "position": [
-                  0,
-                  0
-                ]
-              },
-              {
-                "id": 2263,
-                "properties": {
-                  "end_date": "Jul 11, 2012",
-                  "amount": 37733084,
-                  "beneficiary_iso": "CYP",
-                  "beneficiary_lng": "33",
-                  "begin_date": "Jul 11, 2012",
-                  "originator_bank": "SG Private Banking",
-                  "beneficiary_lat": "35",
-                  "begin_date_format": "2012-07-11T00:00:00Z",
-                  "end_date_format": "2012-07-11T00:00:00Z",
-                  "beneficiary_bank_id": "societe-generale-bank-cyprus-ltd-sg-cyprus-cyp",
-                  "originator_iso": "CHE",
-                  "origin_lat": "47",
-                  "number": 1,
-                  "filer_org_name": "Société Générale SA",
-                  "originator_bank_country": "Switzerland",
-                  "beneficiary_bank_country": "Cyprus",
-                  "beneficiary_bank": "Societe Generale Bank Cyprus Ltd",
-                  "filer_org_name_id": "societe-generale-sa",
-                  "end": "2012-07-11T00:00:00.000000",
-                  "origin_lng": "8",
-                  "originator_bank_id": "sg-private-banking",
-                  "id": "231963",
-                  "begin": "2012-07-11T00:00:00.000000",
-                  "sar_id": "2782",
-                  "label": "Filing"
-                },
-                "color": "#4CAF50",
-                "styles": {},
-                "label": "Filing",
-                "scale_factor": 1,
-                "type": "#4CAF50",
-                "size": [
-                  55,
-                  55
-                ],
-                "position": [
-                  0,
-                  0
-                ],
-                "heat": 0.5296188287324071
-              },
-              {
-                "id": 5069,
-                "properties": {
-                  "country": "CYP",
-                  "name": "Societe Generale Bank Cyprus Ltd",
-                  "location": {
-                    "x": 33,
-                    "y": 35,
-                    "z": 0
-                  },
-                  "id": "societe-generale-bank-cyprus-ltd-sg-cyprus-cyp",
-                  "label": "Entity"
-                },
-                "color": "#2196F3",
-                "styles": {},
-                "label": "Societe Generale Bank Cyprus Ltd",
-                "scale_factor": 1,
-                "type": "#2196F3",
-                "size": [
-                  55,
-                  55
-                ],
-                "position": [
-                  0,
-                  0
-                ]
-              },
-              {
-                "id": 350,
-                "properties": {
-                  "code": "CYP",
-                  "name": "Cyprus",
-                  "location": {
-                    "x": 33,
-                    "y": 35,
-                    "z": 0
-                  },
-                  "tld": "CY",
-                  "label": "Country"
-                },
-                "color": "#F44336",
-                "styles": {},
-                "label": "Cyprus",
-                "scale_factor": 1,
-                "type": "#F44336",
-                "size": [
-                  55,
-                  55
-                ],
-                "position": [
-                  0,
-                  0
-                ]
-              },
-              {
-                "id": 549,
-                "properties": {
-                  "end_date": "Sep 25, 2015",
-                  "amount": 56898523.47,
-                  "beneficiary_iso": "GBR",
-                  "beneficiary_lng": "-2",
-                  "begin_date": "Mar 25, 2015",
-                  "originator_bank": "CIMB Bank Berhad",
-                  "beneficiary_lat": "54",
-                  "begin_date_format": "2015-03-25T00:00:00Z",
-                  "beneficiary_bank_id": "barclays-bank-plc-london-england-gbr",
-                  "end_date_format": "2015-09-25T00:00:00Z",
-                  "originator_iso": "SGP",
-                  "origin_lat": "1.3667",
-                  "number": 68,
-                  "filer_org_name": "The Bank of New York Mellon Corp.",
-                  "originator_bank_country": "Singapore",
-                  "beneficiary_bank_country": "United Kingdom",
-                  "beneficiary_bank": "Barclays Bank Plc",
-                  "filer_org_name_id": "the-bank-of-new-york-mellon-corp",
-                  "end": "2015-09-25T00:00:00.000000",
-                  "origin_lng": "103.8",
-                  "originator_bank_id": "cimb-bank-berhad",
-                  "id": "223254",
-                  "begin": "2015-03-25T00:00:00.000000",
-                  "sar_id": "3297",
-                  "label": "Filing"
-                },
-                "color": "#4CAF50",
-                "styles": {},
-                "label": "Filing",
-                "scale_factor": 1,
-                "type": "#4CAF50",
-                "size": [
-                  55,
-                  55
-                ],
-                "position": [
-                  0,
-                  0
-                ],
-                "heat": 0.7232557931327757
-              },
-              {
-                "id": 5070,
-                "properties": {
-                  "country": "NZL",
-                  "name": "Asb Bank Limited",
-                  "location": {
-                    "x": 174,
-                    "y": -41,
-                    "z": 0
-                  },
-                  "id": "asb-bank-limited-auckland-new-zealand-nzl",
-                  "label": "Entity"
-                },
-                "color": "#2196F3",
-                "styles": {},
-                "label": "Asb Bank Limited",
-                "scale_factor": 1,
-                "type": "#2196F3",
-                "size": [
-                  55,
-                  55
-                ],
-                "position": [
-                  0,
-                  0
-                ]
-              },
-              {
-                "id": 454,
-                "properties": {
-                  "code": "NZL",
-                  "name": "New Zealand",
-                  "location": {
-                    "x": 174,
-                    "y": -41,
-                    "z": 0
-                  },
-                  "tld": "NZ",
-                  "label": "Country"
-                },
-                "color": "#F44336",
-                "styles": {},
-                "label": "New Zealand",
-                "scale_factor": 1,
-                "type": "#F44336",
-                "size": [
-                  55,
-                  55
-                ],
-                "position": [
-                  0,
-                  0
-                ]
-              }
-            ],
-            "_overview": {
-              "enabled": null,
-              "overview_set": false
-            },
-            "_selected_graph": [
-              [],
-              []
-            ],
-            "_sidebar": {
-              "enabled": false,
-              "start_with": null
-            },
-            "_view_count": null,
-            "_view_module": "yfiles-jupyter-graphs",
-            "_view_module_version": "^1.9.0",
-            "_view_name": "GraphView",
-            "layout": "IPY_MODEL_d3877c288a8e45bcb0dc268296dcbee2",
-            "tabbable": null,
-            "tooltip": null
-          }
-        },
-        "d3877c288a8e45bcb0dc268296dcbee2": {
-          "model_module": "@jupyter-widgets/base",
-          "model_name": "LayoutModel",
-          "model_module_version": "2.0.0",
-          "state": {
-            "_model_module": "@jupyter-widgets/base",
-            "_model_module_version": "2.0.0",
-            "_model_name": "LayoutModel",
-            "_view_count": null,
-            "_view_module": "@jupyter-widgets/base",
-            "_view_module_version": "2.0.0",
-            "_view_name": "LayoutView",
-            "align_content": null,
-            "align_items": null,
-            "align_self": null,
-            "border_bottom": null,
-            "border_left": null,
-            "border_right": null,
-            "border_top": null,
-            "bottom": null,
-            "display": null,
-            "flex": null,
-            "flex_flow": null,
-            "grid_area": null,
-            "grid_auto_columns": null,
-            "grid_auto_flow": null,
-            "grid_auto_rows": null,
-            "grid_column": null,
-            "grid_gap": null,
-            "grid_row": null,
-            "grid_template_areas": null,
-            "grid_template_columns": null,
-            "grid_template_rows": null,
-            "height": "690px",
-            "justify_content": null,
-            "justify_items": null,
-            "left": null,
-            "margin": null,
-            "max_height": null,
-            "max_width": null,
-            "min_height": null,
-            "min_width": null,
-            "object_fit": null,
-            "object_position": null,
-            "order": null,
-            "overflow": null,
-            "padding": null,
-            "right": null,
-            "top": null,
-            "visibility": null,
-            "width": "100%"
-          }
-        },
-        "064cb8eefe974c1a9a04edb3a9a35ff3": {
-          "model_module": "yfiles-jupyter-graphs",
-          "model_name": "GraphModel",
-          "model_module_version": "^1.9.0",
-          "state": {
-            "_context_pane_mapping": [
-              {
-                "id": "Neighborhood",
-                "title": "Neighborhood"
-              },
-              {
-                "id": "Data",
-                "title": "Data"
-              },
-              {
-                "id": "Search",
-                "title": "Search"
-              },
-              {
-                "id": "About",
-                "title": "About"
-              }
-            ],
-            "_data_importer": "neo4j",
-            "_directed": true,
-            "_dom_classes": [],
-            "_edges": [
-              {
-                "id": 0,
-                "start": 5056,
-                "end": 2645,
-                "properties": {
-                  "label": "FILED"
-                },
-                "label": "FILED",
-                "color": "#607D8B",
-                "thickness_factor": 1,
-                "directed": true
-              },
-              {
-                "id": 1,
-                "start": 2645,
-                "end": 5068,
-                "properties": {
-                  "label": "CONCERNS"
-                },
-                "label": "CONCERNS",
-                "color": "#673AB7",
-                "thickness_factor": 1,
-                "directed": true
-              },
-              {
-                "id": 2,
-                "start": 5068,
-                "end": 338,
-                "properties": {
-                  "label": "COUNTRY"
-                },
-                "label": "COUNTRY",
-                "color": "#CDDC39",
-                "thickness_factor": 1,
-                "directed": true
-              },
-              {
-                "id": 3,
-                "start": 5056,
-                "end": 2646,
-                "properties": {
-                  "label": "FILED"
-                },
-                "label": "FILED",
-                "color": "#607D8B",
-                "thickness_factor": 1,
-                "directed": true
-              },
-              {
-                "id": 4,
-                "start": 2646,
-                "end": 5068,
-                "properties": {
-                  "label": "CONCERNS"
-                },
-                "label": "CONCERNS",
-                "color": "#673AB7",
-                "thickness_factor": 1,
-                "directed": true
-              },
-              {
-                "id": 5,
-                "start": 5056,
-                "end": 2647,
-                "properties": {
-                  "label": "FILED"
-                },
-                "label": "FILED",
-                "color": "#607D8B",
-                "thickness_factor": 1,
-                "directed": true
-              },
-              {
-                "id": 6,
-                "start": 2647,
-                "end": 5068,
-                "properties": {
-                  "label": "CONCERNS"
-                },
-                "label": "CONCERNS",
-                "color": "#673AB7",
-                "thickness_factor": 1,
-                "directed": true
-              },
-              {
-                "id": 7,
-                "start": 5056,
-                "end": 2648,
-                "properties": {
-                  "label": "FILED"
-                },
-                "label": "FILED",
-                "color": "#607D8B",
-                "thickness_factor": 1,
-                "directed": true
-              },
-              {
-                "id": 8,
-                "start": 2648,
-                "end": 5068,
-                "properties": {
-                  "label": "CONCERNS"
-                },
-                "label": "CONCERNS",
-                "color": "#673AB7",
-                "thickness_factor": 1,
-                "directed": true
-              },
-              {
-                "id": 9,
-                "start": 5056,
-                "end": 2649,
-                "properties": {
-                  "label": "FILED"
-                },
-                "label": "FILED",
-                "color": "#607D8B",
-                "thickness_factor": 1,
-                "directed": true
-              },
-              {
-                "id": 10,
-                "start": 2649,
-                "end": 5068,
-                "properties": {
-                  "label": "CONCERNS"
-                },
-                "label": "CONCERNS",
-                "color": "#673AB7",
-                "thickness_factor": 1,
-                "directed": true
-              },
-              {
-                "id": 11,
-                "start": 5056,
-                "end": 2650,
-                "properties": {
-                  "label": "FILED"
-                },
-                "label": "FILED",
-                "color": "#607D8B",
-                "thickness_factor": 1,
-                "directed": true
-              },
-              {
-                "id": 12,
-                "start": 2650,
-                "end": 5068,
-                "properties": {
-                  "label": "CONCERNS"
-                },
-                "label": "CONCERNS",
-                "color": "#673AB7",
-                "thickness_factor": 1,
-                "directed": true
-              },
-              {
-                "id": 13,
-                "start": 5056,
-                "end": 2651,
-                "properties": {
-                  "label": "FILED"
-                },
-                "label": "FILED",
-                "color": "#607D8B",
-                "thickness_factor": 1,
-                "directed": true
-              },
-              {
-                "id": 14,
-                "start": 2651,
-                "end": 5068,
-                "properties": {
-                  "label": "CONCERNS"
-                },
-                "label": "CONCERNS",
-                "color": "#673AB7",
-                "thickness_factor": 1,
-                "directed": true
-              },
-              {
-                "id": 15,
-                "start": 5056,
-                "end": 2652,
-                "properties": {
-                  "label": "FILED"
-                },
-                "label": "FILED",
-                "color": "#607D8B",
-                "thickness_factor": 1,
-                "directed": true
-              },
-              {
-                "id": 16,
-                "start": 2652,
-                "end": 5068,
-                "properties": {
-                  "label": "CONCERNS"
-                },
-                "label": "CONCERNS",
-                "color": "#673AB7",
-                "thickness_factor": 1,
-                "directed": true
-              },
-              {
-                "id": 17,
-                "start": 5056,
-                "end": 2653,
-                "properties": {
-                  "label": "FILED"
-                },
-                "label": "FILED",
-                "color": "#607D8B",
-                "thickness_factor": 1,
-                "directed": true
-              },
-              {
-                "id": 18,
-                "start": 2653,
-                "end": 5068,
-                "properties": {
-                  "label": "CONCERNS"
-                },
-                "label": "CONCERNS",
-                "color": "#673AB7",
-                "thickness_factor": 1,
-                "directed": true
-              },
-              {
-                "id": 19,
-                "start": 5057,
-                "end": 2263,
-                "properties": {
-                  "label": "FILED"
-                },
-                "label": "FILED",
-                "color": "#607D8B",
-                "thickness_factor": 1,
-                "directed": true
-              },
-              {
-                "id": 20,
-                "start": 2263,
-                "end": 5069,
-                "properties": {
-                  "label": "CONCERNS"
-                },
-                "label": "CONCERNS",
-                "color": "#673AB7",
-                "thickness_factor": 1,
-                "directed": true
-              },
-              {
-                "id": 21,
-                "start": 5069,
-                "end": 350,
-                "properties": {
-                  "label": "COUNTRY"
-                },
-                "label": "COUNTRY",
-                "color": "#CDDC39",
-                "thickness_factor": 1,
-                "directed": true
-              },
-              {
-                "id": 22,
-                "start": 5056,
-                "end": 549,
-                "properties": {
-                  "label": "FILED"
-                },
-                "label": "FILED",
-                "color": "#607D8B",
-                "thickness_factor": 1,
-                "directed": true
-              },
-              {
-                "id": 23,
-                "start": 549,
-                "end": 5070,
-                "properties": {
-                  "label": "CONCERNS"
-                },
-                "label": "CONCERNS",
-                "color": "#673AB7",
-                "thickness_factor": 1,
-                "directed": true
-              },
-              {
-                "id": 24,
-                "start": 5070,
-                "end": 454,
-                "properties": {
-                  "label": "COUNTRY"
-                },
-                "label": "COUNTRY",
-                "color": "#CDDC39",
-                "thickness_factor": 1,
-                "directed": true
-              },
-              {
-                "id": 25,
-                "start": 5056,
-                "end": 550,
-                "properties": {
-                  "label": "FILED"
-                },
-                "label": "FILED",
-                "color": "#607D8B",
-                "thickness_factor": 1,
-                "directed": true
-              },
-              {
-                "id": 26,
-                "start": 550,
-                "end": 5070,
-                "properties": {
-                  "label": "CONCERNS"
-                },
-                "label": "CONCERNS",
-                "color": "#673AB7",
-                "thickness_factor": 1,
-                "directed": true
-              },
-              {
-                "id": 27,
-                "start": 5056,
-                "end": 3915,
-                "properties": {
-                  "label": "FILED"
-                },
-                "label": "FILED",
-                "color": "#607D8B",
-                "thickness_factor": 1,
-                "directed": true
-              },
-              {
-                "id": 28,
-                "start": 3915,
-                "end": 5070,
-                "properties": {
-                  "label": "CONCERNS"
-                },
-                "label": "CONCERNS",
-                "color": "#673AB7",
-                "thickness_factor": 1,
-                "directed": true
-              },
-              {
-                "id": 29,
-                "start": 5056,
-                "end": 3916,
-                "properties": {
-                  "label": "FILED"
-                },
-                "label": "FILED",
-                "color": "#607D8B",
-                "thickness_factor": 1,
-                "directed": true
-              },
-              {
-                "id": 30,
-                "start": 3916,
-                "end": 5070,
-                "properties": {
-                  "label": "CONCERNS"
-                },
-                "label": "CONCERNS",
-                "color": "#673AB7",
-                "thickness_factor": 1,
-                "directed": true
-              },
-              {
-                "id": 31,
-                "start": 5056,
-                "end": 3917,
-                "properties": {
-                  "label": "FILED"
-                },
-                "label": "FILED",
-                "color": "#607D8B",
-                "thickness_factor": 1,
-                "directed": true
-              },
-              {
-                "id": 32,
-                "start": 3917,
-                "end": 5070,
-                "properties": {
-                  "label": "CONCERNS"
-                },
-                "label": "CONCERNS",
-                "color": "#673AB7",
-                "thickness_factor": 1,
-                "directed": true
-              },
-              {
-                "id": 33,
-                "start": 5056,
-                "end": 3918,
-                "properties": {
-                  "label": "FILED"
-                },
-                "label": "FILED",
-                "color": "#607D8B",
-                "thickness_factor": 1,
-                "directed": true
-              },
-              {
-                "id": 34,
-                "start": 3918,
-                "end": 5070,
-                "properties": {
-                  "label": "CONCERNS"
-                },
-                "label": "CONCERNS",
-                "color": "#673AB7",
-                "thickness_factor": 1,
-                "directed": true
-              },
-              {
-                "id": 35,
-                "start": 5056,
-                "end": 3017,
-                "properties": {
-                  "label": "FILED"
-                },
-                "label": "FILED",
-                "color": "#607D8B",
-                "thickness_factor": 1,
-                "directed": true
-              },
-              {
-                "id": 36,
-                "start": 3017,
-                "end": 5071,
-                "properties": {
-                  "label": "CONCERNS"
-                },
-                "label": "CONCERNS",
-                "color": "#673AB7",
-                "thickness_factor": 1,
-                "directed": true
-              },
-              {
-                "id": 37,
-                "start": 5071,
-                "end": 330,
-                "properties": {
-                  "label": "COUNTRY"
-                },
-                "label": "COUNTRY",
-                "color": "#CDDC39",
-                "thickness_factor": 1,
-                "directed": true
-              },
-              {
-                "id": 38,
-                "start": 5056,
-                "end": 3018,
-                "properties": {
-                  "label": "FILED"
-                },
-                "label": "FILED",
-                "color": "#607D8B",
-                "thickness_factor": 1,
-                "directed": true
-              },
-              {
-                "id": 39,
-                "start": 3018,
-                "end": 5071,
-                "properties": {
-                  "label": "CONCERNS"
-                },
-                "label": "CONCERNS",
-                "color": "#673AB7",
-                "thickness_factor": 1,
-                "directed": true
-              },
-              {
-                "id": 40,
-                "start": 5056,
-                "end": 3019,
-                "properties": {
-                  "label": "FILED"
-                },
-                "label": "FILED",
-                "color": "#607D8B",
-                "thickness_factor": 1,
-                "directed": true
-              },
-              {
-                "id": 41,
-                "start": 3019,
-                "end": 5071,
-                "properties": {
-                  "label": "CONCERNS"
-                },
-                "label": "CONCERNS",
-                "color": "#673AB7",
-                "thickness_factor": 1,
-                "directed": true
-              },
-              {
-                "id": 42,
-                "start": 5056,
-                "end": 3020,
-                "properties": {
-                  "label": "FILED"
-                },
-                "label": "FILED",
-                "color": "#607D8B",
-                "thickness_factor": 1,
-                "directed": true
-              },
-              {
-                "id": 43,
-                "start": 3020,
-                "end": 5071,
-                "properties": {
-                  "label": "CONCERNS"
-                },
-                "label": "CONCERNS",
-                "color": "#673AB7",
-                "thickness_factor": 1,
-                "directed": true
-              },
-              {
-                "id": 44,
-                "start": 5056,
-                "end": 3021,
-                "properties": {
-                  "label": "FILED"
-                },
-                "label": "FILED",
-                "color": "#607D8B",
-                "thickness_factor": 1,
-                "directed": true
-              },
-              {
-                "id": 45,
-                "start": 3021,
-                "end": 5071,
-                "properties": {
-                  "label": "CONCERNS"
-                },
-                "label": "CONCERNS",
-                "color": "#673AB7",
-                "thickness_factor": 1,
-                "directed": true
-              },
-              {
-                "id": 46,
-                "start": 5056,
-                "end": 3022,
-                "properties": {
-                  "label": "FILED"
-                },
-                "label": "FILED",
-                "color": "#607D8B",
-                "thickness_factor": 1,
-                "directed": true
-              },
-              {
-                "id": 47,
-                "start": 3022,
-                "end": 5071,
-                "properties": {
-                  "label": "CONCERNS"
-                },
-                "label": "CONCERNS",
-                "color": "#673AB7",
-                "thickness_factor": 1,
-                "directed": true
-              },
-              {
-                "id": 48,
-                "start": 5056,
-                "end": 3023,
-                "properties": {
-                  "label": "FILED"
-                },
-                "label": "FILED",
-                "color": "#607D8B",
-                "thickness_factor": 1,
-                "directed": true
-              },
-              {
-                "id": 49,
-                "start": 3023,
-                "end": 5071,
-                "properties": {
-                  "label": "CONCERNS"
-                },
-                "label": "CONCERNS",
-                "color": "#673AB7",
-                "thickness_factor": 1,
-                "directed": true
-              }
-            ],
-            "_graph_layout": {
-              "algorithm": "organic",
-              "options": {}
-            },
-            "_highlight": [],
-            "_license": {},
-            "_model_module": "yfiles-jupyter-graphs",
-            "_model_module_version": "^1.9.0",
-            "_model_name": "GraphModel",
-            "_neighborhood": {},
-            "_nodes": [
-              {
-                "id": 5056,
-                "properties": {
-                  "name": "The Bank of New York Mellon Corp.",
-                  "location": {
-                    "x": -73.987862,
-                    "y": 40.777571,
-                    "z": 0
-                  },
-                  "id": "the-bank-of-new-york-mellon-corp",
-                  "label": "Entity"
-                },
-                "color": "#2196F3",
-                "styles": {},
-                "label": "The Bank of New York Mellon Corp.",
-                "scale_factor": 1,
-                "type": "#2196F3",
-                "size": [
-                  55,
-                  55
-                ],
-                "position": [
-                  0,
-                  0
-                ],
-                "coordinates": [
-                  40.777571,
-                  -73.987862
-                ]
-              },
-              {
-                "id": 2645,
-                "properties": {
-                  "end_date": "Oct 13, 2015",
-                  "amount": 2741500,
-                  "beneficiary_iso": "SGP",
-                  "beneficiary_lng": "103.8",
-                  "begin_date": "Oct 2, 2015",
-                  "originator_bank": "HSBC Hong Kong",
-                  "beneficiary_lat": "1.3667",
-                  "begin_date_format": "2015-10-02T00:00:00Z",
-                  "originator_iso": "HKG",
-                  "beneficiary_bank_id": "dbs-bank-ltd-singapore-sgp",
-                  "end_date_format": "2015-10-13T00:00:00Z",
-                  "origin_lat": "22.25",
-                  "number": 4,
-                  "filer_org_name": "The Bank of New York Mellon Corp.",
-                  "originator_bank_country": "Hong Kong",
-                  "beneficiary_bank": "DBS Bank Ltd",
-                  "beneficiary_bank_country": "Singapore",
-                  "filer_org_name_id": "the-bank-of-new-york-mellon-corp",
-                  "end": "2015-10-13T00:00:00.000000",
-                  "origin_lng": "114.1667",
-                  "originator_bank_id": "hsbc-hong-kong",
-                  "id": "234293",
-                  "begin": "2015-10-02T00:00:00.000000",
-                  "sar_id": "4293",
-                  "label": "Filing"
-                },
-                "color": "#4CAF50",
-                "styles": {},
-                "label": "Filing",
-                "scale_factor": 1,
-                "type": "#4CAF50",
-                "size": [
-                  55,
-                  55
-                ],
-                "position": [
-                  0,
-                  0
-                ],
-                "coordinates": [
-                  "1.3667",
-                  "103.8"
-                ]
-              },
-              {
-                "id": 5068,
-                "properties": {
-                  "country": "CHN",
-                  "name": "China Construction Bank Corporation",
-                  "location": {
-                    "x": 105,
-                    "y": 35,
-                    "z": 0
-                  },
-                  "id": "china-construction-bank-corporation-beijing-china-chn",
-                  "label": "Entity"
-                },
-                "color": "#2196F3",
-                "styles": {},
-                "label": "China Construction Bank Corporation",
-                "scale_factor": 1,
-                "type": "#2196F3",
-                "size": [
-                  55,
-                  55
-                ],
-                "position": [
-                  0,
-                  0
-                ],
-                "coordinates": [
-                  35,
-                  105
-                ]
-              },
-              {
-                "id": 338,
-                "properties": {
-                  "code": "CHN",
-                  "name": "China",
-                  "location": {
-                    "x": 105,
-                    "y": 35,
-                    "z": 0
-                  },
-                  "tld": "CN",
-                  "label": "Country"
-                },
-                "color": "#F44336",
-                "styles": {},
-                "label": "China",
-                "scale_factor": 1,
-                "type": "#F44336",
-                "size": [
-                  55,
-                  55
-                ],
-                "position": [
-                  0,
-                  0
-                ],
-                "coordinates": [
-                  35,
-                  105
-                ]
-              },
-              {
-                "id": 2646,
-                "properties": {
-                  "end_date": "Oct 27, 2015",
-                  "amount": 3240000,
-                  "beneficiary_iso": "SGP",
-                  "beneficiary_lng": "103.8",
-                  "begin_date": "Oct 27, 2015",
-                  "originator_bank": "Bank of Taiwan",
-                  "beneficiary_lat": "1.3667",
-                  "begin_date_format": "2015-10-27T00:00:00Z",
-                  "beneficiary_bank_id": "dbs-bank-ltd-singapore-sgp",
-                  "end_date_format": "2015-10-27T00:00:00Z",
-                  "originator_iso": "TWN",
-                  "origin_lat": "23.5",
-                  "number": 1,
-                  "filer_org_name": "The Bank of New York Mellon Corp.",
-                  "originator_bank_country": "Taiwan",
-                  "beneficiary_bank_country": "Singapore",
-                  "filer_org_name_id": "the-bank-of-new-york-mellon-corp",
-                  "beneficiary_bank": "DBS Bank Ltd",
-                  "end": "2015-10-27T00:00:00.000000",
-                  "origin_lng": "121",
-                  "originator_bank_id": "bank-of-taiwan",
-                  "id": "234294",
-                  "begin": "2015-10-27T00:00:00.000000",
-                  "sar_id": "4293",
-                  "label": "Filing"
-                },
-                "color": "#4CAF50",
-                "styles": {},
-                "label": "Filing",
-                "scale_factor": 1,
-                "type": "#4CAF50",
-                "size": [
-                  55,
-                  55
-                ],
-                "position": [
-                  0,
-                  0
-                ],
-                "coordinates": [
-                  "1.3667",
-                  "103.8"
-                ]
-              },
-              {
-                "id": 2647,
-                "properties": {
-                  "end_date": "Oct 23, 2015",
-                  "amount": 3397070,
-                  "beneficiary_iso": "CZE",
-                  "beneficiary_lng": "15.5",
-                  "begin_date": "Oct 23, 2015",
-                  "originator_bank": "J And T Bank And Trust",
-                  "beneficiary_lat": "49.75",
-                  "begin_date_format": "2015-10-23T00:00:00Z",
-                  "beneficiary_bank_id": "ppf-banka-as-prague-czech-republic-cze",
-                  "end_date_format": "2015-10-23T00:00:00Z",
-                  "originator_iso": "BRB",
-                  "origin_lat": "13.1667",
-                  "number": 1,
-                  "filer_org_name": "The Bank of New York Mellon Corp.",
-                  "originator_bank_country": "Barbados",
-                  "beneficiary_bank": "PPF Banka A.S.",
-                  "beneficiary_bank_country": "Czech Republic",
-                  "filer_org_name_id": "the-bank-of-new-york-mellon-corp",
-                  "end": "2015-10-23T00:00:00.000000",
-                  "origin_lng": "-59.5333",
-                  "originator_bank_id": "j-and-t-bank-and-trust",
-                  "id": "234295",
-                  "begin": "2015-10-23T00:00:00.000000",
-                  "sar_id": "4293",
-                  "label": "Filing"
-                },
-                "color": "#4CAF50",
-                "styles": {},
-                "label": "Filing",
-                "scale_factor": 1,
-                "type": "#4CAF50",
-                "size": [
-                  55,
-                  55
-                ],
-                "position": [
-                  0,
-                  0
-                ],
-                "coordinates": [
-                  "49.75",
-                  "15.5"
-                ]
-              },
-              {
-                "id": 2648,
-                "properties": {
-                  "end_date": "Oct 15, 2015",
-                  "amount": 3500000,
-                  "beneficiary_iso": "CHN",
-                  "beneficiary_lng": "105",
-                  "begin_date": "Oct 7, 2015",
-                  "originator_bank": "Taishin International Bank",
-                  "beneficiary_lat": "35",
-                  "begin_date_format": "2015-10-07T00:00:00Z",
-                  "end_date_format": "2015-10-15T00:00:00Z",
-                  "originator_iso": "TWN",
-                  "beneficiary_bank_id": "foshan-shunde-rural-commercial-bk-co-ltd-shunde-china-chn",
-                  "origin_lat": "23.5",
-                  "number": 3,
-                  "filer_org_name": "The Bank of New York Mellon Corp.",
-                  "originator_bank_country": "Taiwan",
-                  "beneficiary_bank": "Foshan Shunde Rural Commercial Bk Co Ltd",
-                  "beneficiary_bank_country": "China",
-                  "filer_org_name_id": "the-bank-of-new-york-mellon-corp",
-                  "end": "2015-10-15T00:00:00.000000",
-                  "origin_lng": "121",
-                  "originator_bank_id": "taishin-international-bank",
-                  "id": "234296",
-                  "begin": "2015-10-07T00:00:00.000000",
-                  "sar_id": "4293",
-                  "label": "Filing"
-                },
-                "color": "#4CAF50",
-                "styles": {},
-                "label": "Filing",
-                "scale_factor": 1,
-                "type": "#4CAF50",
-                "size": [
-                  55,
-                  55
-                ],
-                "position": [
-                  0,
-                  0
-                ],
-                "coordinates": [
-                  "35",
-                  "105"
-                ]
-              },
-              {
-                "id": 2649,
-                "properties": {
-                  "end_date": "Oct 29, 2015",
-                  "amount": 3561111.36,
-                  "beneficiary_iso": "CHN",
-                  "beneficiary_lng": "105",
-                  "begin_date": "Oct 13, 2015",
-                  "originator_bank": "CTBC Bank Co Ltd",
-                  "beneficiary_lat": "35",
-                  "begin_date_format": "2015-10-13T00:00:00Z",
-                  "beneficiary_bank_id": "china-construction-bank-corporation-guangdong-china-chn",
-                  "end_date_format": "2015-10-29T00:00:00Z",
-                  "originator_iso": "HKG",
-                  "origin_lat": "22.25",
-                  "number": 3,
-                  "filer_org_name": "The Bank of New York Mellon Corp.",
-                  "originator_bank_country": "Hong Kong",
-                  "beneficiary_bank": "China Construction Bank Corporation",
-                  "filer_org_name_id": "the-bank-of-new-york-mellon-corp",
-                  "beneficiary_bank_country": "China",
-                  "end": "2015-10-29T00:00:00.000000",
-                  "origin_lng": "114.1667",
-                  "originator_bank_id": "ctbc-bank-co-ltd",
-                  "id": "234297",
-                  "begin": "2015-10-13T00:00:00.000000",
-                  "sar_id": "4293",
-                  "label": "Filing"
-                },
-                "color": "#4CAF50",
-                "styles": {},
-                "label": "Filing",
-                "scale_factor": 1,
-                "type": "#4CAF50",
-                "size": [
-                  55,
-                  55
-                ],
-                "position": [
-                  0,
-                  0
-                ],
-                "coordinates": [
-                  "35",
-                  "105"
-                ]
-              },
-              {
-                "id": 2650,
-                "properties": {
-                  "end_date": "Oct 29, 2015",
-                  "amount": 2993552.18,
-                  "beneficiary_iso": "CHN",
-                  "beneficiary_lng": "105",
-                  "begin_date": "Oct 27, 2015",
-                  "originator_bank": "SCSB Savings Department Branch",
-                  "beneficiary_lat": "35",
-                  "begin_date_format": "2015-10-27T00:00:00Z",
-                  "beneficiary_bank_id": "ping-an-bank-co-ltd-east-shenzhen-china-chn",
-                  "originator_iso": "TWN",
-                  "end_date_format": "2015-10-29T00:00:00Z",
-                  "origin_lat": "23.5",
-                  "number": 3,
-                  "filer_org_name": "The Bank of New York Mellon Corp.",
-                  "originator_bank_country": "Taiwan",
-                  "beneficiary_bank": "Ping An Bank Co Ltd",
-                  "filer_org_name_id": "the-bank-of-new-york-mellon-corp",
-                  "beneficiary_bank_country": "China",
-                  "end": "2015-10-29T00:00:00.000000",
-                  "origin_lng": "121",
-                  "originator_bank_id": "scsb-savings-department-branch",
-                  "id": "234298",
-                  "begin": "2015-10-27T00:00:00.000000",
-                  "sar_id": "4293",
-                  "label": "Filing"
-                },
-                "color": "#4CAF50",
-                "styles": {},
-                "label": "Filing",
-                "scale_factor": 1,
-                "type": "#4CAF50",
-                "size": [
-                  55,
-                  55
-                ],
-                "position": [
-                  0,
-                  0
-                ],
-                "coordinates": [
-                  "35",
-                  "105"
-                ]
-              },
-              {
-                "id": 2651,
-                "properties": {
-                  "end_date": "Oct 9, 2015",
-                  "amount": 5870272.71,
-                  "beneficiary_lng": "103.8",
-                  "beneficiary_iso": "SGP",
-                  "begin_date": "Oct 5, 2015",
-                  "originator_bank": "HSBC Singapore General Account",
-                  "beneficiary_lat": "1.3667",
-                  "begin_date_format": "2015-10-05T00:00:00Z",
-                  "beneficiary_bank_id": "dbs-bank-ltd-singapore-sgp",
-                  "end_date_format": "2015-10-09T00:00:00Z",
-                  "originator_iso": "SGP",
-                  "origin_lat": "1.3667",
-                  "number": 3,
-                  "filer_org_name": "The Bank of New York Mellon Corp.",
-                  "originator_bank_country": "Singapore",
-                  "beneficiary_bank_country": "Singapore",
-                  "filer_org_name_id": "the-bank-of-new-york-mellon-corp",
-                  "beneficiary_bank": "DBS Bank Ltd",
-                  "end": "2015-10-09T00:00:00.000000",
-                  "origin_lng": "103.8",
-                  "originator_bank_id": "hsbc-singapore-general-account",
-                  "id": "234300",
-                  "begin": "2015-10-05T00:00:00.000000",
-                  "sar_id": "4293",
-                  "label": "Filing"
-                },
-                "color": "#4CAF50",
-                "styles": {},
-                "label": "Filing",
-                "scale_factor": 1,
-                "type": "#4CAF50",
-                "size": [
-                  55,
-                  55
-                ],
-                "position": [
-                  0,
-                  0
-                ],
-                "coordinates": [
-                  "1.3667",
-                  "103.8"
-                ]
-              },
-              {
-                "id": 2652,
-                "properties": {
-                  "end_date": "Oct 23, 2015",
-                  "amount": 4967922.12,
-                  "beneficiary_iso": "NOR",
-                  "beneficiary_lng": "10",
-                  "begin_date": "Oct 23, 2015",
-                  "originator_bank": "Bank of Communications",
-                  "beneficiary_lat": "62",
-                  "begin_date_format": "2015-10-23T00:00:00Z",
-                  "beneficiary_bank_id": "skandinaviska-enskilda-banken-oslo-norway-nor",
-                  "end_date_format": "2015-10-23T00:00:00Z",
-                  "originator_iso": "HKG",
-                  "origin_lat": "22.25",
-                  "number": 2,
-                  "filer_org_name": "The Bank of New York Mellon Corp.",
-                  "originator_bank_country": "Hong Kong",
-                  "beneficiary_bank": "Skandinaviska Enskilda Banken",
-                  "filer_org_name_id": "the-bank-of-new-york-mellon-corp",
-                  "beneficiary_bank_country": "Norway",
-                  "end": "2015-10-23T00:00:00.000000",
-                  "origin_lng": "114.1667",
-                  "originator_bank_id": "bank-of-communications",
-                  "id": "234301",
-                  "begin": "2015-10-23T00:00:00.000000",
-                  "sar_id": "4293",
-                  "label": "Filing"
-                },
-                "color": "#4CAF50",
-                "styles": {},
-                "label": "Filing",
-                "scale_factor": 1,
-                "type": "#4CAF50",
-                "size": [
-                  55,
-                  55
-                ],
-                "position": [
-                  0,
-                  0
-                ],
-                "coordinates": [
-                  "62",
-                  "10"
-                ]
-              },
-              {
-                "id": 2653,
-                "properties": {
-                  "end_date": "Oct 30, 2015",
-                  "amount": 15457176.81,
-                  "beneficiary_iso": "IDN",
-                  "beneficiary_lng": "120",
-                  "begin_date": "Oct 9, 2015",
-                  "originator_bank": "Icici Bank Limited",
-                  "beneficiary_lat": "-5",
-                  "begin_date_format": "2015-10-09T00:00:00Z",
-                  "end_date_format": "2015-10-30T00:00:00Z",
-                  "beneficiary_bank_id": "bank-of-india-indonesia-jakarta-indonesia-idn",
-                  "originator_iso": "SGP",
-                  "origin_lat": "1.3667",
-                  "number": 4,
-                  "filer_org_name": "The Bank of New York Mellon Corp.",
-                  "originator_bank_country": "Singapore",
-                  "beneficiary_bank_country": "Indonesia",
-                  "beneficiary_bank": "Bank of India Indonesia",
-                  "filer_org_name_id": "the-bank-of-new-york-mellon-corp",
-                  "end": "2015-10-30T00:00:00.000000",
-                  "origin_lng": "103.8",
-                  "originator_bank_id": "icici-bank-limited",
-                  "id": "234302",
-                  "begin": "2015-10-09T00:00:00.000000",
-                  "sar_id": "4293",
-                  "label": "Filing"
-                },
-                "color": "#4CAF50",
-                "styles": {},
-                "label": "Filing",
-                "scale_factor": 1,
-                "type": "#4CAF50",
-                "size": [
-                  55,
-                  55
-                ],
-                "position": [
-                  0,
-                  0
-                ],
-                "coordinates": [
-                  "-5",
-                  "120"
-                ]
-              },
-              {
-                "id": 5057,
-                "properties": {
-                  "name": "Société Générale SA",
-                  "location": {
-                    "x": -73.987862,
-                    "y": 40.777571,
-                    "z": 0
-                  },
-                  "id": "societe-generale-sa",
-                  "label": "Entity"
-                },
-                "color": "#2196F3",
-                "styles": {},
-                "label": "Société Générale SA",
-                "scale_factor": 1,
-                "type": "#2196F3",
-                "size": [
-                  55,
-                  55
-                ],
-                "position": [
-                  0,
-                  0
-                ],
-                "coordinates": [
-                  40.777571,
-                  -73.987862
-                ]
-              },
-              {
-                "id": 2263,
-                "properties": {
-                  "end_date": "Jul 11, 2012",
-                  "amount": 37733084,
-                  "beneficiary_iso": "CYP",
-                  "beneficiary_lng": "33",
-                  "begin_date": "Jul 11, 2012",
-                  "originator_bank": "SG Private Banking",
-                  "beneficiary_lat": "35",
-                  "begin_date_format": "2012-07-11T00:00:00Z",
-                  "end_date_format": "2012-07-11T00:00:00Z",
-                  "beneficiary_bank_id": "societe-generale-bank-cyprus-ltd-sg-cyprus-cyp",
-                  "originator_iso": "CHE",
-                  "origin_lat": "47",
-                  "number": 1,
-                  "filer_org_name": "Société Générale SA",
-                  "originator_bank_country": "Switzerland",
-                  "beneficiary_bank_country": "Cyprus",
-                  "beneficiary_bank": "Societe Generale Bank Cyprus Ltd",
-                  "filer_org_name_id": "societe-generale-sa",
-                  "end": "2012-07-11T00:00:00.000000",
-                  "origin_lng": "8",
-                  "originator_bank_id": "sg-private-banking",
-                  "id": "231963",
-                  "begin": "2012-07-11T00:00:00.000000",
-                  "sar_id": "2782",
-                  "label": "Filing"
-                },
-                "color": "#4CAF50",
-                "styles": {},
-                "label": "Filing",
-                "scale_factor": 1,
-                "type": "#4CAF50",
-                "size": [
-                  55,
-                  55
-                ],
-                "position": [
-                  0,
-                  0
-                ],
-                "coordinates": [
-                  "35",
-                  "33"
-                ]
-              },
-              {
-                "id": 5069,
-                "properties": {
-                  "country": "CYP",
-                  "name": "Societe Generale Bank Cyprus Ltd",
-                  "location": {
-                    "x": 33,
-                    "y": 35,
-                    "z": 0
-                  },
-                  "id": "societe-generale-bank-cyprus-ltd-sg-cyprus-cyp",
-                  "label": "Entity"
-                },
-                "color": "#2196F3",
-                "styles": {},
-                "label": "Societe Generale Bank Cyprus Ltd",
-                "scale_factor": 1,
-                "type": "#2196F3",
-                "size": [
-                  55,
-                  55
-                ],
-                "position": [
-                  0,
-                  0
-                ],
-                "coordinates": [
-                  35,
-                  33
-                ]
-              },
-              {
-                "id": 350,
-                "properties": {
-                  "code": "CYP",
-                  "name": "Cyprus",
-                  "location": {
-                    "x": 33,
-                    "y": 35,
-                    "z": 0
-                  },
-                  "tld": "CY",
-                  "label": "Country"
-                },
-                "color": "#F44336",
-                "styles": {},
-                "label": "Cyprus",
-                "scale_factor": 1,
-                "type": "#F44336",
-                "size": [
-                  55,
-                  55
-                ],
-                "position": [
-                  0,
-                  0
-                ],
-                "coordinates": [
-                  35,
-                  33
-                ]
-              },
-              {
-                "id": 549,
-                "properties": {
-                  "end_date": "Sep 25, 2015",
-                  "amount": 56898523.47,
-                  "beneficiary_iso": "GBR",
-                  "beneficiary_lng": "-2",
-                  "begin_date": "Mar 25, 2015",
-                  "originator_bank": "CIMB Bank Berhad",
-                  "beneficiary_lat": "54",
-                  "begin_date_format": "2015-03-25T00:00:00Z",
-                  "beneficiary_bank_id": "barclays-bank-plc-london-england-gbr",
-                  "end_date_format": "2015-09-25T00:00:00Z",
-                  "originator_iso": "SGP",
-                  "origin_lat": "1.3667",
-                  "number": 68,
-                  "filer_org_name": "The Bank of New York Mellon Corp.",
-                  "originator_bank_country": "Singapore",
-                  "beneficiary_bank_country": "United Kingdom",
-                  "beneficiary_bank": "Barclays Bank Plc",
-                  "filer_org_name_id": "the-bank-of-new-york-mellon-corp",
-                  "end": "2015-09-25T00:00:00.000000",
-                  "origin_lng": "103.8",
-                  "originator_bank_id": "cimb-bank-berhad",
-                  "id": "223254",
-                  "begin": "2015-03-25T00:00:00.000000",
-                  "sar_id": "3297",
-                  "label": "Filing"
-                },
-                "color": "#4CAF50",
-                "styles": {},
-                "label": "Filing",
-                "scale_factor": 1,
-                "type": "#4CAF50",
-                "size": [
-                  55,
-                  55
-                ],
-                "position": [
-                  0,
-                  0
-                ],
-                "coordinates": [
-                  "54",
-                  "-2"
-                ]
-              },
-              {
-                "id": 5070,
-                "properties": {
-                  "country": "NZL",
-                  "name": "Asb Bank Limited",
-                  "location": {
-                    "x": 174,
-                    "y": -41,
-                    "z": 0
-                  },
-                  "id": "asb-bank-limited-auckland-new-zealand-nzl",
-                  "label": "Entity"
-                },
-                "color": "#2196F3",
-                "styles": {},
-                "label": "Asb Bank Limited",
-                "scale_factor": 1,
-                "type": "#2196F3",
-                "size": [
-                  55,
-                  55
-                ],
-                "position": [
-                  0,
-                  0
-                ],
-                "coordinates": [
-                  -41,
-                  174
-                ]
-              },
-              {
-                "id": 454,
-                "properties": {
-                  "code": "NZL",
-                  "name": "New Zealand",
-                  "location": {
-                    "x": 174,
-                    "y": -41,
-                    "z": 0
-                  },
-                  "tld": "NZ",
-                  "label": "Country"
-                },
-                "color": "#F44336",
-                "styles": {},
-                "label": "New Zealand",
-                "scale_factor": 1,
-                "type": "#F44336",
-                "size": [
-                  55,
-                  55
-                ],
-                "position": [
-                  0,
-                  0
-                ],
-                "coordinates": [
-                  -41,
-                  174
-                ]
-              },
-              {
-                "id": 550,
-                "properties": {
-                  "end_date": "Sep 25, 2015",
-                  "amount": 116238361.25,
-                  "beneficiary_iso": "GBR",
-                  "beneficiary_lng": "-2",
-                  "begin_date": "Mar 30, 2015",
-                  "originator_bank": "CIMB Bank Berhad",
-                  "beneficiary_lat": "54",
-                  "begin_date_format": "2015-03-30T00:00:00Z",
-                  "beneficiary_bank_id": "barclays-bank-plc-london-england-gbr",
-                  "end_date_format": "2015-09-25T00:00:00Z",
-                  "originator_iso": "SGP",
-                  "origin_lat": "1.3667",
-                  "number": 118,
-                  "filer_org_name": "The Bank of New York Mellon Corp.",
-                  "originator_bank_country": "Singapore",
-                  "beneficiary_bank_country": "United Kingdom",
-                  "beneficiary_bank": "Barclays Bank Plc",
-                  "filer_org_name_id": "the-bank-of-new-york-mellon-corp",
-                  "end": "2015-09-25T00:00:00.000000",
-                  "origin_lng": "103.8",
-                  "originator_bank_id": "cimb-bank-berhad",
-                  "id": "223255",
-                  "begin": "2015-03-30T00:00:00.000000",
-                  "sar_id": "3297",
-                  "label": "Filing"
-                },
-                "color": "#4CAF50",
-                "styles": {},
-                "label": "Filing",
-                "scale_factor": 1,
-                "type": "#4CAF50",
-                "size": [
-                  55,
-                  55
-                ],
-                "position": [
-                  0,
-                  0
-                ],
-                "coordinates": [
-                  "54",
-                  "-2"
-                ]
-              },
-              {
-                "id": 3915,
-                "properties": {
-                  "end_date": "Sep 23, 2015",
-                  "amount": 9310000,
-                  "beneficiary_iso": "HKG",
-                  "beneficiary_lng": "114.1667",
-                  "begin_date": "Aug 12, 2015",
-                  "originator_bank": "CIMB Bank Berhad",
-                  "beneficiary_lat": "22.25",
-                  "begin_date_format": "2015-08-12T00:00:00Z",
-                  "beneficiary_bank_id": "china-citic-bank-international-ltd-hong-kong-hkg",
-                  "end_date_format": "2015-09-23T00:00:00Z",
-                  "originator_iso": "SGP",
-                  "origin_lat": "1.3667",
-                  "number": 10,
-                  "filer_org_name": "The Bank of New York Mellon Corp.",
-                  "originator_bank_country": "Singapore",
-                  "beneficiary_bank": "China Citic Bank International Ltd",
-                  "filer_org_name_id": "the-bank-of-new-york-mellon-corp",
-                  "beneficiary_bank_country": "Hong Kong",
-                  "end": "2015-09-23T00:00:00.000000",
-                  "origin_lng": "103.8",
-                  "originator_bank_id": "cimb-bank-berhad",
-                  "id": "238362",
-                  "begin": "2015-08-12T00:00:00.000000",
-                  "sar_id": "3297",
-                  "label": "Filing"
-                },
-                "color": "#4CAF50",
-                "styles": {},
-                "label": "Filing",
-                "scale_factor": 1,
-                "type": "#4CAF50",
-                "size": [
-                  55,
-                  55
-                ],
-                "position": [
-                  0,
-                  0
-                ],
-                "coordinates": [
-                  "22.25",
-                  "114.1667"
-                ]
-              },
-              {
-                "id": 3916,
-                "properties": {
-                  "end_date": "Jun 10, 2015",
-                  "amount": 14991886.27,
-                  "beneficiary_iso": "CHN",
-                  "beneficiary_lng": "105",
-                  "begin_date": "Mar 27, 2015",
-                  "originator_bank": "CIMB Bank Berhad",
-                  "beneficiary_lat": "35",
-                  "begin_date_format": "2015-03-27T00:00:00Z",
-                  "beneficiary_bank_id": "icbc-limited-foshan-china-chn",
-                  "end_date_format": "2015-06-10T00:00:00Z",
-                  "originator_iso": "SGP",
-                  "origin_lat": "1.3667",
-                  "number": 26,
-                  "filer_org_name": "The Bank of New York Mellon Corp.",
-                  "originator_bank_country": "Singapore",
-                  "beneficiary_bank": "Icbc Limited",
-                  "beneficiary_bank_country": "China",
-                  "filer_org_name_id": "the-bank-of-new-york-mellon-corp",
-                  "end": "2015-06-10T00:00:00.000000",
-                  "origin_lng": "103.8",
-                  "originator_bank_id": "cimb-bank-berhad",
-                  "id": "238363",
-                  "begin": "2015-03-27T00:00:00.000000",
-                  "sar_id": "3297",
-                  "label": "Filing"
-                },
-                "color": "#4CAF50",
-                "styles": {},
-                "label": "Filing",
-                "scale_factor": 1,
-                "type": "#4CAF50",
-                "size": [
-                  55,
-                  55
-                ],
-                "position": [
-                  0,
-                  0
-                ],
-                "coordinates": [
-                  "35",
-                  "105"
-                ]
-              },
-              {
-                "id": 3917,
-                "properties": {
-                  "end_date": "Jun 29, 2015",
-                  "amount": 29162517.4,
-                  "beneficiary_iso": "CHE",
-                  "beneficiary_lng": "8",
-                  "begin_date": "Apr 29, 2015",
-                  "originator_bank": "CIMB Bank Berhad",
-                  "beneficiary_lat": "47",
-                  "begin_date_format": "2015-04-29T00:00:00Z",
-                  "beneficiary_bank_id": "investec-bank-switzerland-ag-zurich-switzerland-che",
-                  "end_date_format": "2015-06-29T00:00:00Z",
-                  "originator_iso": "SGP",
-                  "origin_lat": "1.3667",
-                  "number": 28,
-                  "filer_org_name": "The Bank of New York Mellon Corp.",
-                  "originator_bank_country": "Singapore",
-                  "beneficiary_bank_country": "Switzerland",
-                  "filer_org_name_id": "the-bank-of-new-york-mellon-corp",
-                  "beneficiary_bank": "Investec Bank",
-                  "end": "2015-06-29T00:00:00.000000",
-                  "origin_lng": "103.8",
-                  "originator_bank_id": "cimb-bank-berhad",
-                  "id": "238365",
-                  "begin": "2015-04-29T00:00:00.000000",
-                  "sar_id": "3297",
-                  "label": "Filing"
-                },
-                "color": "#4CAF50",
-                "styles": {},
-                "label": "Filing",
-                "scale_factor": 1,
-                "type": "#4CAF50",
-                "size": [
-                  55,
-                  55
-                ],
-                "position": [
-                  0,
-                  0
-                ],
-                "coordinates": [
-                  "47",
-                  "8"
-                ]
-              },
-              {
-                "id": 3918,
-                "properties": {
-                  "end_date": "May 11, 2015",
-                  "amount": 22590000,
-                  "beneficiary_iso": "HKG",
-                  "beneficiary_lng": "114.1667",
-                  "begin_date": "Apr 8, 2015",
-                  "originator_bank": "CIMB Bank Berhad",
-                  "beneficiary_lat": "22.25",
-                  "begin_date_format": "2015-04-08T00:00:00Z",
-                  "beneficiary_bank_id": "dbs-bank-hong-kong-limited-hong-kong-hkg",
-                  "end_date_format": "2015-05-11T00:00:00Z",
-                  "originator_iso": "SGP",
-                  "origin_lat": "1.3667",
-                  "number": 23,
-                  "filer_org_name": "The Bank of New York Mellon Corp.",
-                  "originator_bank_country": "Singapore",
-                  "beneficiary_bank": "DBS Bank",
-                  "beneficiary_bank_country": "Hong Kong",
-                  "filer_org_name_id": "the-bank-of-new-york-mellon-corp",
-                  "end": "2015-05-11T00:00:00.000000",
-                  "origin_lng": "103.8",
-                  "originator_bank_id": "cimb-bank-berhad",
-                  "id": "238366",
-                  "begin": "2015-04-08T00:00:00.000000",
-                  "sar_id": "3297",
-                  "label": "Filing"
-                },
-                "color": "#4CAF50",
-                "styles": {},
-                "label": "Filing",
-                "scale_factor": 1,
-                "type": "#4CAF50",
-                "size": [
-                  55,
-                  55
-                ],
-                "position": [
-                  0,
-                  0
-                ],
-                "coordinates": [
-                  "22.25",
-                  "114.1667"
-                ]
-              },
-              {
-                "id": 3017,
-                "properties": {
-                  "end_date": "Sep 15, 2015",
-                  "amount": 556355,
-                  "beneficiary_iso": "SGP",
-                  "beneficiary_lng": "103.8",
-                  "begin_date": "Sep 15, 2015",
-                  "originator_bank": "Bank of Communications",
-                  "beneficiary_lat": "1.3667",
-                  "begin_date_format": "2015-09-15T00:00:00Z",
-                  "beneficiary_bank_id": "united-overseas-bank-limited-singapore-sgp",
-                  "end_date_format": "2015-09-15T00:00:00Z",
-                  "originator_iso": "CHN",
-                  "origin_lat": "35",
-                  "number": 1,
-                  "filer_org_name": "The Bank of New York Mellon Corp.",
-                  "originator_bank_country": "China",
-                  "beneficiary_bank_country": "Singapore",
-                  "beneficiary_bank": "United Overseas Bank Limited",
-                  "filer_org_name_id": "the-bank-of-new-york-mellon-corp",
-                  "end": "2015-09-15T00:00:00.000000",
-                  "origin_lng": "105",
-                  "originator_bank_id": "bank-of-communications",
-                  "id": "235494",
-                  "begin": "2015-09-15T00:00:00.000000",
-                  "sar_id": "3295",
-                  "label": "Filing"
-                },
-                "color": "#4CAF50",
-                "styles": {},
-                "label": "Filing",
-                "scale_factor": 1,
-                "type": "#4CAF50",
-                "size": [
-                  55,
-                  55
-                ],
-                "position": [
-                  0,
-                  0
-                ],
-                "coordinates": [
-                  "1.3667",
-                  "103.8"
-                ]
-              },
-              {
-                "id": 5071,
-                "properties": {
-                  "country": "KHM",
-                  "name": "CIMB Bank Plc",
-                  "location": {
-                    "x": 105,
-                    "y": 13,
-                    "z": 0
-                  },
-                  "id": "cimb-bank-plc-phnom-penh-cambodia-khm",
-                  "label": "Entity"
-                },
-                "color": "#2196F3",
-                "styles": {},
-                "label": "CIMB Bank Plc",
-                "scale_factor": 1,
-                "type": "#2196F3",
-                "size": [
-                  55,
-                  55
-                ],
-                "position": [
-                  0,
-                  0
-                ],
-                "coordinates": [
-                  13,
-                  105
-                ]
-              },
-              {
-                "id": 330,
-                "properties": {
-                  "code": "KHM",
-                  "name": "Cambodia",
-                  "location": {
-                    "x": 105,
-                    "y": 13,
-                    "z": 0
-                  },
-                  "tld": "KH",
-                  "label": "Country"
-                },
-                "color": "#F44336",
-                "styles": {},
-                "label": "Cambodia",
-                "scale_factor": 1,
-                "type": "#F44336",
-                "size": [
-                  55,
-                  55
-                ],
-                "position": [
-                  0,
-                  0
-                ],
-                "coordinates": [
-                  13,
-                  105
-                ]
-              },
-              {
-                "id": 3018,
-                "properties": {
-                  "end_date": "Jul 20, 2015",
-                  "amount": 1046936,
-                  "beneficiary_iso": "SGP",
-                  "beneficiary_lng": "103.8",
-                  "begin_date": "Jun 15, 2015",
-                  "originator_bank": "Bank of Communications",
-                  "beneficiary_lat": "1.3667",
-                  "begin_date_format": "2015-06-15T00:00:00Z",
-                  "beneficiary_bank_id": "united-overseas-bank-limited-singapore-sgp",
-                  "end_date_format": "2015-07-20T00:00:00Z",
-                  "originator_iso": "CHN",
-                  "origin_lat": "35",
-                  "number": 2,
-                  "filer_org_name": "The Bank of New York Mellon Corp.",
-                  "originator_bank_country": "China",
-                  "beneficiary_bank_country": "Singapore",
-                  "beneficiary_bank": "United Overseas Bank Limited",
-                  "filer_org_name_id": "the-bank-of-new-york-mellon-corp",
-                  "end": "2015-07-20T00:00:00.000000",
-                  "origin_lng": "105",
-                  "originator_bank_id": "bank-of-communications",
-                  "id": "235497",
-                  "begin": "2015-06-15T00:00:00.000000",
-                  "sar_id": "3295",
-                  "label": "Filing"
-                },
-                "color": "#4CAF50",
-                "styles": {},
-                "label": "Filing",
-                "scale_factor": 1,
-                "type": "#4CAF50",
-                "size": [
-                  55,
-                  55
-                ],
-                "position": [
-                  0,
-                  0
-                ],
-                "coordinates": [
-                  "1.3667",
-                  "103.8"
-                ]
-              },
-              {
-                "id": 3019,
-                "properties": {
-                  "end_date": "Aug 27, 2015",
-                  "amount": 1569990,
-                  "beneficiary_iso": "SGP",
-                  "beneficiary_lng": "103.8",
-                  "begin_date": "Mar 31, 2015",
-                  "originator_bank": "Bank of Communications",
-                  "beneficiary_lat": "1.3667",
-                  "begin_date_format": "2015-03-31T00:00:00Z",
-                  "beneficiary_bank_id": "united-overseas-bank-limited-singapore-sgp",
-                  "end_date_format": "2015-08-27T00:00:00Z",
-                  "originator_iso": "CHN",
-                  "origin_lat": "35",
-                  "number": 2,
-                  "filer_org_name": "The Bank of New York Mellon Corp.",
-                  "originator_bank_country": "China",
-                  "beneficiary_bank_country": "Singapore",
-                  "beneficiary_bank": "United Overseas Bank Limited",
-                  "filer_org_name_id": "the-bank-of-new-york-mellon-corp",
-                  "end": "2015-08-27T00:00:00.000000",
-                  "origin_lng": "105",
-                  "originator_bank_id": "bank-of-communications",
-                  "id": "235498",
-                  "begin": "2015-03-31T00:00:00.000000",
-                  "sar_id": "3295",
-                  "label": "Filing"
-                },
-                "color": "#4CAF50",
-                "styles": {},
-                "label": "Filing",
-                "scale_factor": 1,
-                "type": "#4CAF50",
-                "size": [
-                  55,
-                  55
-                ],
-                "position": [
-                  0,
-                  0
-                ],
-                "coordinates": [
-                  "1.3667",
-                  "103.8"
-                ]
-              },
-              {
-                "id": 3020,
-                "properties": {
-                  "end_date": "Sep 7, 2015",
-                  "amount": 655556,
-                  "beneficiary_iso": "SGP",
-                  "beneficiary_lng": "103.8",
-                  "begin_date": "Jul 1, 2015",
-                  "originator_bank": "Bank of Communications",
-                  "beneficiary_lat": "1.3667",
-                  "begin_date_format": "2015-07-01T00:00:00Z",
-                  "beneficiary_bank_id": "united-overseas-bank-limited-singapore-sgp",
-                  "originator_iso": "CHN",
-                  "end_date_format": "2015-09-07T00:00:00Z",
-                  "origin_lat": "35",
-                  "number": 3,
-                  "filer_org_name": "The Bank of New York Mellon Corp.",
-                  "originator_bank_country": "China",
-                  "beneficiary_bank": "United Overseas Bank Limited",
-                  "filer_org_name_id": "the-bank-of-new-york-mellon-corp",
-                  "beneficiary_bank_country": "Singapore",
-                  "end": "2015-09-07T00:00:00.000000",
-                  "origin_lng": "105",
-                  "originator_bank_id": "bank-of-communications",
-                  "id": "235499",
-                  "begin": "2015-07-01T00:00:00.000000",
-                  "sar_id": "3295",
-                  "label": "Filing"
-                },
-                "color": "#4CAF50",
-                "styles": {},
-                "label": "Filing",
-                "scale_factor": 1,
-                "type": "#4CAF50",
-                "size": [
-                  55,
-                  55
-                ],
-                "position": [
-                  0,
-                  0
-                ],
-                "coordinates": [
-                  "1.3667",
-                  "103.8"
-                ]
-              },
-              {
-                "id": 3021,
-                "properties": {
-                  "end_date": "Jul 20, 2015",
-                  "amount": 1539216.18,
-                  "beneficiary_iso": "SGP",
-                  "beneficiary_lng": "103.8",
-                  "begin_date": "Mar 16, 2015",
-                  "originator_bank": "Bank of Communications",
-                  "beneficiary_lat": "1.3667",
-                  "begin_date_format": "2015-03-16T00:00:00Z",
-                  "beneficiary_bank_id": "united-overseas-bank-limited-singapore-sgp",
-                  "end_date_format": "2015-07-20T00:00:00Z",
-                  "originator_iso": "CHN",
-                  "origin_lat": "35",
-                  "number": 4,
-                  "filer_org_name": "The Bank of New York Mellon Corp.",
-                  "originator_bank_country": "China",
-                  "beneficiary_bank_country": "Singapore",
-                  "beneficiary_bank": "United Overseas Bank Limited",
-                  "filer_org_name_id": "the-bank-of-new-york-mellon-corp",
-                  "end": "2015-07-20T00:00:00.000000",
-                  "origin_lng": "105",
-                  "originator_bank_id": "bank-of-communications",
-                  "id": "235500",
-                  "begin": "2015-03-16T00:00:00.000000",
-                  "sar_id": "3295",
-                  "label": "Filing"
-                },
-                "color": "#4CAF50",
-                "styles": {},
-                "label": "Filing",
-                "scale_factor": 1,
-                "type": "#4CAF50",
-                "size": [
-                  55,
-                  55
-                ],
-                "position": [
-                  0,
-                  0
-                ],
-                "coordinates": [
-                  "1.3667",
-                  "103.8"
-                ]
-              },
-              {
-                "id": 3022,
-                "properties": {
-                  "end_date": "Sep 14, 2015",
-                  "amount": 6139040,
-                  "beneficiary_iso": "CHN",
-                  "beneficiary_lng": "105",
-                  "begin_date": "Apr 13, 2015",
-                  "originator_bank": "Bank of Hebei Tangshan Branch",
-                  "beneficiary_lat": "35",
-                  "begin_date_format": "2015-04-13T00:00:00Z",
-                  "beneficiary_bank_id": "bank-of-communications-shanghai-china-chn",
-                  "end_date_format": "2015-09-14T00:00:00Z",
-                  "originator_iso": "CHN",
-                  "origin_lat": "35",
-                  "number": 23,
-                  "filer_org_name": "The Bank of New York Mellon Corp.",
-                  "originator_bank_country": "China",
-                  "beneficiary_bank_country": "China",
-                  "beneficiary_bank": "Bank of Communications",
-                  "filer_org_name_id": "the-bank-of-new-york-mellon-corp",
-                  "end": "2015-09-14T00:00:00.000000",
-                  "origin_lng": "105",
-                  "originator_bank_id": "bank-of-hebei-tangshan-branch",
-                  "id": "235501",
-                  "begin": "2015-04-13T00:00:00.000000",
-                  "sar_id": "3295",
-                  "label": "Filing"
-                },
-                "color": "#4CAF50",
-                "styles": {},
-                "label": "Filing",
-                "scale_factor": 1,
-                "type": "#4CAF50",
-                "size": [
-                  55,
-                  55
-                ],
-                "position": [
-                  0,
-                  0
-                ],
-                "coordinates": [
-                  "35",
-                  "105"
-                ]
-              },
-              {
-                "id": 3023,
-                "properties": {
-                  "end_date": "Sep 10, 2010",
-                  "amount": 815684.03,
-                  "beneficiary_iso": "SGP",
-                  "beneficiary_lng": "103.8",
-                  "begin_date": "Sep 10, 2010",
-                  "originator_bank": "Industrial And Commercial Bank of China",
-                  "beneficiary_lat": "1.3667",
-                  "begin_date_format": "2010-09-10T00:00:00Z",
-                  "beneficiary_bank_id": "citibank-na-singapore-sgp",
-                  "end_date_format": "2010-09-10T00:00:00Z",
-                  "originator_iso": "CHN",
-                  "origin_lat": "35",
-                  "number": 1,
-                  "filer_org_name": "The Bank of New York Mellon Corp.",
-                  "originator_bank_country": "China",
-                  "beneficiary_bank_country": "Singapore",
-                  "filer_org_name_id": "the-bank-of-new-york-mellon-corp",
-                  "beneficiary_bank": "Citibank, N.A.",
-                  "end": "2010-09-10T00:00:00.000000",
-                  "origin_lng": "105",
-                  "originator_bank_id": "industrial-and-commercial-bank-of-china",
-                  "id": "235502",
-                  "begin": "2010-09-10T00:00:00.000000",
-                  "sar_id": "3295",
-                  "label": "Filing"
-                },
-                "color": "#4CAF50",
-                "styles": {},
-                "label": "Filing",
-                "scale_factor": 1,
-                "type": "#4CAF50",
-                "size": [
-                  55,
-                  55
-                ],
-                "position": [
-                  0,
-                  0
-                ],
-                "coordinates": [
-                  "1.3667",
-                  "103.8"
-                ]
-              }
-            ],
-            "_overview": {
-              "enabled": null,
-              "overview_set": false
-            },
-            "_selected_graph": [
-              [],
-              []
-            ],
-            "_sidebar": {
-              "enabled": false,
-              "start_with": null
-            },
-            "_view_count": null,
-            "_view_module": "yfiles-jupyter-graphs",
-            "_view_module_version": "^1.9.0",
-            "_view_name": "GraphView",
-            "layout": "IPY_MODEL_a3c748a4f284463dbafb53f134d13d4f",
-            "tabbable": null,
-            "tooltip": null
-          }
-        },
-        "a3c748a4f284463dbafb53f134d13d4f": {
-          "model_module": "@jupyter-widgets/base",
-          "model_name": "LayoutModel",
-          "model_module_version": "2.0.0",
-          "state": {
-            "_model_module": "@jupyter-widgets/base",
-            "_model_module_version": "2.0.0",
-            "_model_name": "LayoutModel",
-            "_view_count": null,
-            "_view_module": "@jupyter-widgets/base",
-            "_view_module_version": "2.0.0",
-            "_view_name": "LayoutView",
-            "align_content": null,
-            "align_items": null,
-            "align_self": null,
-            "border_bottom": null,
-            "border_left": null,
-            "border_right": null,
-            "border_top": null,
-            "bottom": null,
-            "display": null,
-            "flex": null,
-            "flex_flow": null,
-            "grid_area": null,
-            "grid_auto_columns": null,
-            "grid_auto_flow": null,
-            "grid_auto_rows": null,
-            "grid_column": null,
-            "grid_gap": null,
-            "grid_row": null,
-            "grid_template_areas": null,
-            "grid_template_columns": null,
-            "grid_template_rows": null,
-            "height": "800px",
-            "justify_content": null,
-            "justify_items": null,
-            "left": null,
-            "margin": null,
-            "max_height": null,
-            "max_width": null,
-            "min_height": null,
-            "min_width": null,
-            "object_fit": null,
-            "object_position": null,
-            "order": null,
-            "overflow": null,
-            "padding": null,
-            "right": null,
-            "top": null,
-            "visibility": null,
-            "width": "100%"
-          }
-        },
-        "19e8ff23174e4899851cb81e52c606bc": {
-          "model_module": "yfiles-jupyter-graphs",
-          "model_name": "GraphModel",
-          "model_module_version": "^1.9.0",
-          "state": {
-            "_context_pane_mapping": [
-              {
-                "id": "Neighborhood",
-                "title": "Neighborhood"
-              },
-              {
-                "id": "Data",
-                "title": "Data"
-              },
-              {
-                "id": "Search",
-                "title": "Search"
-              },
-              {
-                "id": "About",
-                "title": "About"
-              }
-            ],
-            "_data_importer": "neo4j",
-            "_directed": true,
-            "_dom_classes": [],
-            "_edges": [
-              {
-                "id": 0,
-                "start": 5056,
-                "end": 2645,
-                "properties": {
-                  "label": "FILED"
-                },
-                "label": "FILED",
-                "color": "#607D8B",
-                "thickness_factor": 2,
-                "directed": true
-              },
-              {
-                "id": 1,
-                "start": 2645,
-                "end": 5068,
-                "properties": {
-                  "label": "CONCERNS"
-                },
-                "label": "CONCERNS",
-                "color": "#673AB7",
-                "thickness_factor": 0.5,
-                "directed": true
-              },
-              {
-                "id": 2,
-                "start": 5068,
-                "end": 338,
-                "properties": {
-                  "label": "COUNTRY"
-                },
-                "label": "COUNTRY",
-                "color": "#CDDC39",
-                "thickness_factor": 1,
-                "directed": true
-              },
-              {
-                "id": 3,
-                "start": 5056,
-                "end": 2646,
-                "properties": {
-                  "label": "FILED"
-                },
-                "label": "FILED",
-                "color": "#607D8B",
-                "thickness_factor": 2,
-                "directed": true
-              },
-              {
-                "id": 4,
-                "start": 2646,
-                "end": 5068,
-                "properties": {
-                  "label": "CONCERNS"
-                },
-                "label": "CONCERNS",
-                "color": "#673AB7",
-                "thickness_factor": 0.5,
-                "directed": true
-              },
-              {
-                "id": 5,
-                "start": 5056,
-                "end": 2647,
-                "properties": {
-                  "label": "FILED"
-                },
-                "label": "FILED",
-                "color": "#607D8B",
-                "thickness_factor": 2,
-                "directed": true
-              },
-              {
-                "id": 6,
-                "start": 2647,
-                "end": 5068,
-                "properties": {
-                  "label": "CONCERNS"
-                },
-                "label": "CONCERNS",
-                "color": "#673AB7",
-                "thickness_factor": 0.5,
-                "directed": true
-              },
-              {
-                "id": 7,
-                "start": 5056,
-                "end": 2648,
-                "properties": {
-                  "label": "FILED"
-                },
-                "label": "FILED",
-                "color": "#607D8B",
-                "thickness_factor": 2,
-                "directed": true
-              },
-              {
-                "id": 8,
-                "start": 2648,
-                "end": 5068,
-                "properties": {
-                  "label": "CONCERNS"
-                },
-                "label": "CONCERNS",
-                "color": "#673AB7",
-                "thickness_factor": 0.5,
-                "directed": true
-              },
-              {
-                "id": 9,
-                "start": 5056,
-                "end": 2649,
-                "properties": {
-                  "label": "FILED"
-                },
-                "label": "FILED",
-                "color": "#607D8B",
-                "thickness_factor": 2,
-                "directed": true
-              },
-              {
-                "id": 10,
-                "start": 2649,
-                "end": 5068,
-                "properties": {
-                  "label": "CONCERNS"
-                },
-                "label": "CONCERNS",
-                "color": "#673AB7",
-                "thickness_factor": 0.5,
-                "directed": true
-              },
-              {
-                "id": 11,
-                "start": 5056,
-                "end": 2650,
-                "properties": {
-                  "label": "FILED"
-                },
-                "label": "FILED",
-                "color": "#607D8B",
-                "thickness_factor": 2,
-                "directed": true
-              },
-              {
-                "id": 12,
-                "start": 2650,
-                "end": 5068,
-                "properties": {
-                  "label": "CONCERNS"
-                },
-                "label": "CONCERNS",
-                "color": "#673AB7",
-                "thickness_factor": 0.5,
-                "directed": true
-              },
-              {
-                "id": 13,
-                "start": 5056,
-                "end": 2651,
-                "properties": {
-                  "label": "FILED"
-                },
-                "label": "FILED",
-                "color": "#607D8B",
-                "thickness_factor": 2,
-                "directed": true
-              },
-              {
-                "id": 14,
-                "start": 2651,
-                "end": 5068,
-                "properties": {
-                  "label": "CONCERNS"
-                },
-                "label": "CONCERNS",
-                "color": "#673AB7",
-                "thickness_factor": 0.5,
-                "directed": true
-              },
-              {
-                "id": 15,
-                "start": 5056,
-                "end": 2652,
-                "properties": {
-                  "label": "FILED"
-                },
-                "label": "FILED",
-                "color": "#607D8B",
-                "thickness_factor": 2,
-                "directed": true
-              },
-              {
-                "id": 16,
-                "start": 2652,
-                "end": 5068,
-                "properties": {
-                  "label": "CONCERNS"
-                },
-                "label": "CONCERNS",
-                "color": "#673AB7",
-                "thickness_factor": 0.5,
-                "directed": true
-              },
-              {
-                "id": 17,
-                "start": 5056,
-                "end": 2653,
-                "properties": {
-                  "label": "FILED"
-                },
-                "label": "FILED",
-                "color": "#607D8B",
-                "thickness_factor": 2,
-                "directed": true
-              },
-              {
-                "id": 18,
-                "start": 2653,
-                "end": 5068,
-                "properties": {
-                  "label": "CONCERNS"
-                },
-                "label": "CONCERNS",
-                "color": "#673AB7",
-                "thickness_factor": 0.5,
-                "directed": true
-              },
-              {
-                "id": 19,
-                "start": 5057,
-                "end": 2263,
-                "properties": {
-                  "label": "FILED"
-                },
-                "label": "FILED",
-                "color": "#607D8B",
-                "thickness_factor": 2,
-                "directed": true
-              },
-              {
-                "id": 20,
-                "start": 2263,
-                "end": 5069,
-                "properties": {
-                  "label": "CONCERNS"
-                },
-                "label": "CONCERNS",
-                "color": "#673AB7",
-                "thickness_factor": 0.5,
-                "directed": true
-              },
-              {
-                "id": 21,
-                "start": 5069,
-                "end": 350,
-                "properties": {
-                  "label": "COUNTRY"
-                },
-                "label": "COUNTRY",
-                "color": "#CDDC39",
-                "thickness_factor": 1,
-                "directed": true
-              },
-              {
-                "id": 22,
-                "start": 5056,
-                "end": 549,
-                "properties": {
-                  "label": "FILED"
-                },
-                "label": "FILED",
-                "color": "#607D8B",
-                "thickness_factor": 2,
-                "directed": true
-              },
-              {
-                "id": 23,
-                "start": 549,
-                "end": 5070,
-                "properties": {
-                  "label": "CONCERNS"
-                },
-                "label": "CONCERNS",
-                "color": "#673AB7",
-                "thickness_factor": 0.5,
-                "directed": true
-              },
-              {
-                "id": 24,
-                "start": 5070,
-                "end": 454,
-                "properties": {
-                  "label": "COUNTRY"
-                },
-                "label": "COUNTRY",
-                "color": "#CDDC39",
-                "thickness_factor": 1,
-                "directed": true
-              }
-            ],
-            "_graph_layout": {
-              "algorithm": "organic",
-              "options": {}
-            },
-            "_highlight": [],
-            "_license": {},
-            "_model_module": "yfiles-jupyter-graphs",
-            "_model_module_version": "^1.9.0",
-            "_model_name": "GraphModel",
-            "_neighborhood": {},
-            "_nodes": [
-              {
-                "id": 5056,
-                "properties": {
-                  "name": "The Bank of New York Mellon Corp.",
-                  "location": {
-                    "x": -73.987862,
-                    "y": 40.777571,
-                    "z": 0
-                  },
-                  "id": "the-bank-of-new-york-mellon-corp",
-                  "label": "Entity"
-                },
-                "color": "#2196F3",
-                "styles": {},
-                "label": "The Bank of New York Mellon Corp.",
-                "scale_factor": 1,
-                "type": "#2196F3",
-                "size": [
-                  55,
-                  55
-                ],
-                "position": [
-                  0,
-                  0
-                ]
-              },
-              {
-                "id": 2645,
-                "properties": {
-                  "end_date": "Oct 13, 2015",
-                  "amount": 2741500,
-                  "beneficiary_iso": "SGP",
-                  "beneficiary_lng": "103.8",
-                  "begin_date": "Oct 2, 2015",
-                  "originator_bank": "HSBC Hong Kong",
-                  "beneficiary_lat": "1.3667",
-                  "begin_date_format": "2015-10-02T00:00:00Z",
-                  "originator_iso": "HKG",
-                  "beneficiary_bank_id": "dbs-bank-ltd-singapore-sgp",
-                  "end_date_format": "2015-10-13T00:00:00Z",
-                  "origin_lat": "22.25",
-                  "number": 4,
-                  "filer_org_name": "The Bank of New York Mellon Corp.",
-                  "originator_bank_country": "Hong Kong",
-                  "beneficiary_bank": "DBS Bank Ltd",
-                  "beneficiary_bank_country": "Singapore",
-                  "filer_org_name_id": "the-bank-of-new-york-mellon-corp",
-                  "end": "2015-10-13T00:00:00.000000",
-                  "origin_lng": "114.1667",
-                  "originator_bank_id": "hsbc-hong-kong",
-                  "id": "234293",
-                  "begin": "2015-10-02T00:00:00.000000",
-                  "sar_id": "4293",
-                  "label": "Filing"
-                },
-                "color": "#4CAF50",
-                "styles": {},
-                "label": "Filing",
-                "scale_factor": 1,
-                "type": "#4CAF50",
-                "size": [
-                  57.440544980184015,
-                  57.440544980184015
-                ],
-                "position": [
-                  0,
-                  0
-                ]
-              },
-              {
-                "id": 5068,
-                "properties": {
-                  "country": "CHN",
-                  "name": "China Construction Bank Corporation",
-                  "location": {
-                    "x": 105,
-                    "y": 35,
-                    "z": 0
-                  },
-                  "id": "china-construction-bank-corporation-beijing-china-chn",
-                  "label": "Entity"
-                },
-                "color": "#2196F3",
-                "styles": {},
-                "label": "China Construction Bank Corporation",
-                "scale_factor": 1,
-                "type": "#2196F3",
-                "size": [
-                  55,
-                  55
-                ],
-                "position": [
-                  0,
-                  0
-                ]
-              },
-              {
-                "id": 338,
-                "properties": {
-                  "code": "CHN",
-                  "name": "China",
-                  "location": {
-                    "x": 105,
-                    "y": 35,
-                    "z": 0
-                  },
-                  "tld": "CN",
-                  "label": "Country"
-                },
-                "color": "#F44336",
-                "styles": {},
-                "label": "China",
-                "scale_factor": 1,
-                "type": "#F44336",
-                "size": [
-                  55,
-                  55
-                ],
-                "position": [
-                  0,
-                  0
-                ],
-                "coordinates": [
-                  35,
-                  105
-                ]
-              },
-              {
-                "id": 2646,
-                "properties": {
-                  "end_date": "Oct 27, 2015",
-                  "amount": 3240000,
-                  "beneficiary_iso": "SGP",
-                  "beneficiary_lng": "103.8",
-                  "begin_date": "Oct 27, 2015",
-                  "originator_bank": "Bank of Taiwan",
-                  "beneficiary_lat": "1.3667",
-                  "begin_date_format": "2015-10-27T00:00:00Z",
-                  "beneficiary_bank_id": "dbs-bank-ltd-singapore-sgp",
-                  "end_date_format": "2015-10-27T00:00:00Z",
-                  "originator_iso": "TWN",
-                  "origin_lat": "23.5",
-                  "number": 1,
-                  "filer_org_name": "The Bank of New York Mellon Corp.",
-                  "originator_bank_country": "Taiwan",
-                  "beneficiary_bank_country": "Singapore",
-                  "filer_org_name_id": "the-bank-of-new-york-mellon-corp",
-                  "beneficiary_bank": "DBS Bank Ltd",
-                  "end": "2015-10-27T00:00:00.000000",
-                  "origin_lng": "121",
-                  "originator_bank_id": "bank-of-taiwan",
-                  "id": "234294",
-                  "begin": "2015-10-27T00:00:00.000000",
-                  "sar_id": "4293",
-                  "label": "Filing"
-                },
-                "color": "#4CAF50",
-                "styles": {},
-                "label": "Filing",
-                "scale_factor": 1,
-                "type": "#4CAF50",
-                "size": [
-                  57.886486119251096,
-                  57.886486119251096
-                ],
-                "position": [
-                  0,
-                  0
-                ]
-              },
-              {
-                "id": 2647,
-                "properties": {
-                  "end_date": "Oct 23, 2015",
-                  "amount": 3397070,
-                  "beneficiary_iso": "CZE",
-                  "beneficiary_lng": "15.5",
-                  "begin_date": "Oct 23, 2015",
-                  "originator_bank": "J And T Bank And Trust",
-                  "beneficiary_lat": "49.75",
-                  "begin_date_format": "2015-10-23T00:00:00Z",
-                  "beneficiary_bank_id": "ppf-banka-as-prague-czech-republic-cze",
-                  "end_date_format": "2015-10-23T00:00:00Z",
-                  "originator_iso": "BRB",
-                  "origin_lat": "13.1667",
-                  "number": 1,
-                  "filer_org_name": "The Bank of New York Mellon Corp.",
-                  "originator_bank_country": "Barbados",
-                  "beneficiary_bank": "PPF Banka A.S.",
-                  "beneficiary_bank_country": "Czech Republic",
-                  "filer_org_name_id": "the-bank-of-new-york-mellon-corp",
-                  "end": "2015-10-23T00:00:00.000000",
-                  "origin_lng": "-59.5333",
-                  "originator_bank_id": "j-and-t-bank-and-trust",
-                  "id": "234295",
-                  "begin": "2015-10-23T00:00:00.000000",
-                  "sar_id": "4293",
-                  "label": "Filing"
-                },
-                "color": "#4CAF50",
-                "styles": {},
-                "label": "Filing",
-                "scale_factor": 1,
-                "type": "#4CAF50",
-                "size": [
-                  58.026601979519434,
-                  58.026601979519434
-                ],
-                "position": [
-                  0,
-                  0
-                ]
-              },
-              {
-                "id": 2648,
-                "properties": {
-                  "end_date": "Oct 15, 2015",
-                  "amount": 3500000,
-                  "beneficiary_iso": "CHN",
-                  "beneficiary_lng": "105",
-                  "begin_date": "Oct 7, 2015",
-                  "originator_bank": "Taishin International Bank",
-                  "beneficiary_lat": "35",
-                  "begin_date_format": "2015-10-07T00:00:00Z",
-                  "end_date_format": "2015-10-15T00:00:00Z",
-                  "originator_iso": "TWN",
-                  "beneficiary_bank_id": "foshan-shunde-rural-commercial-bk-co-ltd-shunde-china-chn",
-                  "origin_lat": "23.5",
-                  "number": 3,
-                  "filer_org_name": "The Bank of New York Mellon Corp.",
-                  "originator_bank_country": "Taiwan",
-                  "beneficiary_bank": "Foshan Shunde Rural Commercial Bk Co Ltd",
-                  "beneficiary_bank_country": "China",
-                  "filer_org_name_id": "the-bank-of-new-york-mellon-corp",
-                  "end": "2015-10-15T00:00:00.000000",
-                  "origin_lng": "121",
-                  "originator_bank_id": "taishin-international-bank",
-                  "id": "234296",
-                  "begin": "2015-10-07T00:00:00.000000",
-                  "sar_id": "4293",
-                  "label": "Filing"
-                },
-                "color": "#4CAF50",
-                "styles": {},
-                "label": "Filing",
-                "scale_factor": 1,
-                "type": "#4CAF50",
-                "size": [
-                  58.11831941230203,
-                  58.11831941230203
-                ],
-                "position": [
-                  0,
-                  0
-                ]
-              },
-              {
-                "id": 2649,
-                "properties": {
-                  "end_date": "Oct 29, 2015",
-                  "amount": 3561111.36,
-                  "beneficiary_iso": "CHN",
-                  "beneficiary_lng": "105",
-                  "begin_date": "Oct 13, 2015",
-                  "originator_bank": "CTBC Bank Co Ltd",
-                  "beneficiary_lat": "35",
-                  "begin_date_format": "2015-10-13T00:00:00Z",
-                  "beneficiary_bank_id": "china-construction-bank-corporation-guangdong-china-chn",
-                  "end_date_format": "2015-10-29T00:00:00Z",
-                  "originator_iso": "HKG",
-                  "origin_lat": "22.25",
-                  "number": 3,
-                  "filer_org_name": "The Bank of New York Mellon Corp.",
-                  "originator_bank_country": "Hong Kong",
-                  "beneficiary_bank": "China Construction Bank Corporation",
-                  "filer_org_name_id": "the-bank-of-new-york-mellon-corp",
-                  "beneficiary_bank_country": "China",
-                  "end": "2015-10-29T00:00:00.000000",
-                  "origin_lng": "114.1667",
-                  "originator_bank_id": "ctbc-bank-co-ltd",
-                  "id": "234297",
-                  "begin": "2015-10-13T00:00:00.000000",
-                  "sar_id": "4293",
-                  "label": "Filing"
-                },
-                "color": "#4CAF50",
-                "styles": {},
-                "label": "Filing",
-                "scale_factor": 1,
-                "type": "#4CAF50",
-                "size": [
-                  58.17273535193591,
-                  58.17273535193591
-                ],
-                "position": [
-                  0,
-                  0
-                ]
-              },
-              {
-                "id": 2650,
-                "properties": {
-                  "end_date": "Oct 29, 2015",
-                  "amount": 2993552.18,
-                  "beneficiary_iso": "CHN",
-                  "beneficiary_lng": "105",
-                  "begin_date": "Oct 27, 2015",
-                  "originator_bank": "SCSB Savings Department Branch",
-                  "beneficiary_lat": "35",
-                  "begin_date_format": "2015-10-27T00:00:00Z",
-                  "beneficiary_bank_id": "ping-an-bank-co-ltd-east-shenzhen-china-chn",
-                  "originator_iso": "TWN",
-                  "end_date_format": "2015-10-29T00:00:00Z",
-                  "origin_lat": "23.5",
-                  "number": 3,
-                  "filer_org_name": "The Bank of New York Mellon Corp.",
-                  "originator_bank_country": "Taiwan",
-                  "beneficiary_bank": "Ping An Bank Co Ltd",
-                  "filer_org_name_id": "the-bank-of-new-york-mellon-corp",
-                  "beneficiary_bank_country": "China",
-                  "end": "2015-10-29T00:00:00.000000",
-                  "origin_lng": "121",
-                  "originator_bank_id": "scsb-savings-department-branch",
-                  "id": "234298",
-                  "begin": "2015-10-27T00:00:00.000000",
-                  "sar_id": "4293",
-                  "label": "Filing"
-                },
-                "color": "#4CAF50",
-                "styles": {},
-                "label": "Filing",
-                "scale_factor": 1,
-                "type": "#4CAF50",
-                "size": [
-                  57.66625973758406,
-                  57.66625973758406
-                ],
-                "position": [
-                  0,
-                  0
-                ]
-              },
-              {
-                "id": 2651,
-                "properties": {
-                  "end_date": "Oct 9, 2015",
-                  "amount": 5870272.71,
-                  "beneficiary_lng": "103.8",
-                  "beneficiary_iso": "SGP",
-                  "begin_date": "Oct 5, 2015",
-                  "originator_bank": "HSBC Singapore General Account",
-                  "beneficiary_lat": "1.3667",
-                  "begin_date_format": "2015-10-05T00:00:00Z",
-                  "beneficiary_bank_id": "dbs-bank-ltd-singapore-sgp",
-                  "end_date_format": "2015-10-09T00:00:00Z",
-                  "originator_iso": "SGP",
-                  "origin_lat": "1.3667",
-                  "number": 3,
-                  "filer_org_name": "The Bank of New York Mellon Corp.",
-                  "originator_bank_country": "Singapore",
-                  "beneficiary_bank_country": "Singapore",
-                  "filer_org_name_id": "the-bank-of-new-york-mellon-corp",
-                  "beneficiary_bank": "DBS Bank Ltd",
-                  "end": "2015-10-09T00:00:00.000000",
-                  "origin_lng": "103.8",
-                  "originator_bank_id": "hsbc-singapore-general-account",
-                  "id": "234300",
-                  "begin": "2015-10-05T00:00:00.000000",
-                  "sar_id": "4293",
-                  "label": "Filing"
-                },
-                "color": "#4CAF50",
-                "styles": {},
-                "label": "Filing",
-                "scale_factor": 1,
-                "type": "#4CAF50",
-                "size": [
-                  60.207980168134014,
-                  60.207980168134014
-                ],
-                "position": [
-                  0,
-                  0
-                ]
-              },
-              {
-                "id": 2652,
-                "properties": {
-                  "end_date": "Oct 23, 2015",
-                  "amount": 4967922.12,
-                  "beneficiary_iso": "NOR",
-                  "beneficiary_lng": "10",
-                  "begin_date": "Oct 23, 2015",
-                  "originator_bank": "Bank of Communications",
-                  "beneficiary_lat": "62",
-                  "begin_date_format": "2015-10-23T00:00:00Z",
-                  "beneficiary_bank_id": "skandinaviska-enskilda-banken-oslo-norway-nor",
-                  "end_date_format": "2015-10-23T00:00:00Z",
-                  "originator_iso": "HKG",
-                  "origin_lat": "22.25",
-                  "number": 2,
-                  "filer_org_name": "The Bank of New York Mellon Corp.",
-                  "originator_bank_country": "Hong Kong",
-                  "beneficiary_bank": "Skandinaviska Enskilda Banken",
-                  "filer_org_name_id": "the-bank-of-new-york-mellon-corp",
-                  "beneficiary_bank_country": "Norway",
-                  "end": "2015-10-23T00:00:00.000000",
-                  "origin_lng": "114.1667",
-                  "originator_bank_id": "bank-of-communications",
-                  "id": "234301",
-                  "begin": "2015-10-23T00:00:00.000000",
-                  "sar_id": "4293",
-                  "label": "Filing"
-                },
-                "color": "#4CAF50",
-                "styles": {},
-                "label": "Filing",
-                "scale_factor": 1,
-                "type": "#4CAF50",
-                "size": [
-                  59.41752048093741,
-                  59.41752048093741
-                ],
-                "position": [
-                  0,
-                  0
-                ]
-              },
-              {
-                "id": 2653,
-                "properties": {
-                  "end_date": "Oct 30, 2015",
-                  "amount": 15457176.81,
-                  "beneficiary_iso": "IDN",
-                  "beneficiary_lng": "120",
-                  "begin_date": "Oct 9, 2015",
-                  "originator_bank": "Icici Bank Limited",
-                  "beneficiary_lat": "-5",
-                  "begin_date_format": "2015-10-09T00:00:00Z",
-                  "end_date_format": "2015-10-30T00:00:00Z",
-                  "beneficiary_bank_id": "bank-of-india-indonesia-jakarta-indonesia-idn",
-                  "originator_iso": "SGP",
-                  "origin_lat": "1.3667",
-                  "number": 4,
-                  "filer_org_name": "The Bank of New York Mellon Corp.",
-                  "originator_bank_country": "Singapore",
-                  "beneficiary_bank_country": "Indonesia",
-                  "beneficiary_bank": "Bank of India Indonesia",
-                  "filer_org_name_id": "the-bank-of-new-york-mellon-corp",
-                  "end": "2015-10-30T00:00:00.000000",
-                  "origin_lng": "103.8",
-                  "originator_bank_id": "icici-bank-limited",
-                  "id": "234302",
-                  "begin": "2015-10-09T00:00:00.000000",
-                  "sar_id": "4293",
-                  "label": "Filing"
-                },
-                "color": "#4CAF50",
-                "styles": {},
-                "label": "Filing",
-                "scale_factor": 1,
-                "type": "#4CAF50",
-                "size": [
-                  68.2217126088588,
-                  68.2217126088588
-                ],
-                "position": [
-                  0,
-                  0
-                ]
-              },
-              {
-                "id": 5057,
-                "properties": {
-                  "name": "Société Générale SA",
-                  "location": {
-                    "x": -73.987862,
-                    "y": 40.777571,
-                    "z": 0
-                  },
-                  "id": "societe-generale-sa",
-                  "label": "Entity"
-                },
-                "color": "#2196F3",
-                "styles": {},
-                "label": "Société Générale SA",
-                "scale_factor": 1,
-                "type": "#2196F3",
-                "size": [
-                  55,
-                  55
-                ],
-                "position": [
-                  0,
-                  0
-                ]
-              },
-              {
-                "id": 2263,
-                "properties": {
-                  "end_date": "Jul 11, 2012",
-                  "amount": 37733084,
-                  "beneficiary_iso": "CYP",
-                  "beneficiary_lng": "33",
-                  "begin_date": "Jul 11, 2012",
-                  "originator_bank": "SG Private Banking",
-                  "beneficiary_lat": "35",
-                  "begin_date_format": "2012-07-11T00:00:00Z",
-                  "end_date_format": "2012-07-11T00:00:00Z",
-                  "beneficiary_bank_id": "societe-generale-bank-cyprus-ltd-sg-cyprus-cyp",
-                  "originator_iso": "CHE",
-                  "origin_lat": "47",
-                  "number": 1,
-                  "filer_org_name": "Société Générale SA",
-                  "originator_bank_country": "Switzerland",
-                  "beneficiary_bank_country": "Cyprus",
-                  "beneficiary_bank": "Societe Generale Bank Cyprus Ltd",
-                  "filer_org_name_id": "societe-generale-sa",
-                  "end": "2012-07-11T00:00:00.000000",
-                  "origin_lng": "8",
-                  "originator_bank_id": "sg-private-banking",
-                  "id": "231963",
-                  "begin": "2012-07-11T00:00:00.000000",
-                  "sar_id": "2782",
-                  "label": "Filing"
-                },
-                "color": "#4CAF50",
-                "styles": {},
-                "label": "Filing",
-                "scale_factor": 1,
-                "type": "#4CAF50",
-                "size": [
-                  84.12903558028239,
-                  84.12903558028239
-                ],
-                "position": [
-                  0,
-                  0
-                ]
-              },
-              {
-                "id": 5069,
-                "properties": {
-                  "country": "CYP",
-                  "name": "Societe Generale Bank Cyprus Ltd",
-                  "location": {
-                    "x": 33,
-                    "y": 35,
-                    "z": 0
-                  },
-                  "id": "societe-generale-bank-cyprus-ltd-sg-cyprus-cyp",
-                  "label": "Entity"
-                },
-                "color": "#2196F3",
-                "styles": {},
-                "label": "Societe Generale Bank Cyprus Ltd",
-                "scale_factor": 1,
-                "type": "#2196F3",
-                "size": [
-                  55,
-                  55
-                ],
-                "position": [
-                  0,
-                  0
-                ]
-              },
-              {
-                "id": 350,
-                "properties": {
-                  "code": "CYP",
-                  "name": "Cyprus",
-                  "location": {
-                    "x": 33,
-                    "y": 35,
-                    "z": 0
-                  },
-                  "tld": "CY",
-                  "label": "Country"
-                },
-                "color": "#F44336",
-                "styles": {},
-                "label": "Cyprus",
-                "scale_factor": 1,
-                "type": "#F44336",
-                "size": [
-                  55,
-                  55
-                ],
-                "position": [
-                  0,
-                  0
-                ],
-                "coordinates": [
-                  35,
-                  33
-                ]
-              },
-              {
-                "id": 549,
-                "properties": {
-                  "end_date": "Sep 25, 2015",
-                  "amount": 56898523.47,
-                  "beneficiary_iso": "GBR",
-                  "beneficiary_lng": "-2",
-                  "begin_date": "Mar 25, 2015",
-                  "originator_bank": "CIMB Bank Berhad",
-                  "beneficiary_lat": "54",
-                  "begin_date_format": "2015-03-25T00:00:00Z",
-                  "beneficiary_bank_id": "barclays-bank-plc-london-england-gbr",
-                  "end_date_format": "2015-09-25T00:00:00Z",
-                  "originator_iso": "SGP",
-                  "origin_lat": "1.3667",
-                  "number": 68,
-                  "filer_org_name": "The Bank of New York Mellon Corp.",
-                  "originator_bank_country": "Singapore",
-                  "beneficiary_bank_country": "United Kingdom",
-                  "beneficiary_bank": "Barclays Bank Plc",
-                  "filer_org_name_id": "the-bank-of-new-york-mellon-corp",
-                  "end": "2015-09-25T00:00:00.000000",
-                  "origin_lng": "103.8",
-                  "originator_bank_id": "cimb-bank-berhad",
-                  "id": "223254",
-                  "begin": "2015-03-25T00:00:00.000000",
-                  "sar_id": "3297",
-                  "label": "Filing"
-                },
-                "color": "#4CAF50",
-                "styles": {},
-                "label": "Filing",
-                "scale_factor": 1,
-                "type": "#4CAF50",
-                "size": [
-                  94.77906862230266,
-                  94.77906862230266
-                ],
-                "position": [
-                  0,
-                  0
-                ]
-              },
-              {
-                "id": 5070,
-                "properties": {
-                  "country": "NZL",
-                  "name": "Asb Bank Limited",
-                  "location": {
-                    "x": 174,
-                    "y": -41,
-                    "z": 0
-                  },
-                  "id": "asb-bank-limited-auckland-new-zealand-nzl",
-                  "label": "Entity"
-                },
-                "color": "#2196F3",
-                "styles": {},
-                "label": "Asb Bank Limited",
-                "scale_factor": 1,
-                "type": "#2196F3",
-                "size": [
-                  55,
-                  55
-                ],
-                "position": [
-                  0,
-                  0
-                ]
-              },
-              {
-                "id": 454,
-                "properties": {
-                  "code": "NZL",
-                  "name": "New Zealand",
-                  "location": {
-                    "x": 174,
-                    "y": -41,
-                    "z": 0
-                  },
-                  "tld": "NZ",
-                  "label": "Country"
-                },
-                "color": "#F44336",
-                "styles": {},
-                "label": "New Zealand",
-                "scale_factor": 1,
-                "type": "#F44336",
-                "size": [
-                  55,
-                  55
-                ],
-                "position": [
-                  0,
-                  0
-                ],
-                "coordinates": [
-                  -41,
-                  174
-                ]
-              }
-            ],
-            "_overview": {
-              "enabled": null,
-              "overview_set": false
-            },
-            "_selected_graph": [
-              [],
-              []
-            ],
-            "_sidebar": {
-              "enabled": false,
-              "start_with": null
-            },
-            "_view_count": null,
-            "_view_module": "yfiles-jupyter-graphs",
-            "_view_module_version": "^1.9.0",
-            "_view_name": "GraphView",
-            "layout": "IPY_MODEL_3425ef7d35664d6194571f3f35b06813",
-            "tabbable": null,
-            "tooltip": null
-          }
-        },
-        "3425ef7d35664d6194571f3f35b06813": {
-          "model_module": "@jupyter-widgets/base",
-          "model_name": "LayoutModel",
-          "model_module_version": "2.0.0",
-          "state": {
-            "_model_module": "@jupyter-widgets/base",
-            "_model_module_version": "2.0.0",
-            "_model_name": "LayoutModel",
-            "_view_count": null,
-            "_view_module": "@jupyter-widgets/base",
-            "_view_module_version": "2.0.0",
-            "_view_name": "LayoutView",
-            "align_content": null,
-            "align_items": null,
-            "align_self": null,
-            "border_bottom": null,
-            "border_left": null,
-            "border_right": null,
-            "border_top": null,
-            "bottom": null,
-            "display": null,
-            "flex": null,
-            "flex_flow": null,
-            "grid_area": null,
-            "grid_auto_columns": null,
-            "grid_auto_flow": null,
-            "grid_auto_rows": null,
-            "grid_column": null,
-            "grid_gap": null,
-            "grid_row": null,
-            "grid_template_areas": null,
-            "grid_template_columns": null,
-            "grid_template_rows": null,
-            "height": "690px",
-            "justify_content": null,
-            "justify_items": null,
-            "left": null,
-            "margin": null,
-            "max_height": null,
-            "max_width": null,
-            "min_height": null,
-            "min_width": null,
-            "object_fit": null,
-            "object_position": null,
-            "order": null,
-            "overflow": null,
-            "padding": null,
-            "right": null,
-            "top": null,
-            "visibility": null,
-            "width": "100%"
-          }
-        },
-        "ee765ce7d42f481aaf29c1f5aa66f708": {
-          "model_module": "yfiles-jupyter-graphs",
-          "model_name": "GraphModel",
-          "model_module_version": "^1.9.0",
-          "state": {
-            "_context_pane_mapping": [
-              {
-                "id": "Neighborhood",
-                "title": "Neighborhood"
-              },
-              {
-                "id": "Data",
-                "title": "Data"
-              },
-              {
-                "id": "Search",
-                "title": "Search"
-              },
-              {
-                "id": "About",
-                "title": "About"
-              }
-            ],
-            "_data_importer": "neo4j",
-            "_directed": true,
-            "_dom_classes": [],
-            "_edges": [
-              {
-                "id": 0,
-                "start": 5056,
-                "end": 2645,
-                "properties": {
-                  "label": "FILED"
-                },
-                "label": "FILED",
-                "color": "#607D8B",
-                "thickness_factor": 2,
-                "directed": true
-              },
-              {
-                "id": 1,
-                "start": 2645,
-                "end": 5068,
-                "properties": {
-                  "label": "CONCERNS"
-                },
-                "label": "CONCERNS",
-                "color": "#673AB7",
-                "thickness_factor": 0.5,
-                "directed": true
-              },
-              {
-                "id": 3,
-                "start": 5056,
-                "end": 2646,
-                "properties": {
-                  "label": "FILED"
-                },
-                "label": "FILED",
-                "color": "#607D8B",
-                "thickness_factor": 2,
-                "directed": true
-              },
-              {
-                "id": 4,
-                "start": 2646,
-                "end": 5068,
-                "properties": {
-                  "label": "CONCERNS"
-                },
-                "label": "CONCERNS",
-                "color": "#673AB7",
-                "thickness_factor": 0.5,
-                "directed": true
-              },
-              {
-                "id": 5,
-                "start": 5056,
-                "end": 2647,
-                "properties": {
-                  "label": "FILED"
-                },
-                "label": "FILED",
-                "color": "#607D8B",
-                "thickness_factor": 2,
-                "directed": true
-              },
-              {
-                "id": 6,
-                "start": 2647,
-                "end": 5068,
-                "properties": {
-                  "label": "CONCERNS"
-                },
-                "label": "CONCERNS",
-                "color": "#673AB7",
-                "thickness_factor": 0.5,
-                "directed": true
-              },
-              {
-                "id": 7,
-                "start": 5056,
-                "end": 2648,
-                "properties": {
-                  "label": "FILED"
-                },
-                "label": "FILED",
-                "color": "#607D8B",
-                "thickness_factor": 2,
-                "directed": true
-              },
-              {
-                "id": 8,
-                "start": 2648,
-                "end": 5068,
-                "properties": {
-                  "label": "CONCERNS"
-                },
-                "label": "CONCERNS",
-                "color": "#673AB7",
-                "thickness_factor": 0.5,
-                "directed": true
-              },
-              {
-                "id": 9,
-                "start": 5056,
-                "end": 2649,
-                "properties": {
-                  "label": "FILED"
-                },
-                "label": "FILED",
-                "color": "#607D8B",
-                "thickness_factor": 2,
-                "directed": true
-              },
-              {
-                "id": 10,
-                "start": 2649,
-                "end": 5068,
-                "properties": {
-                  "label": "CONCERNS"
-                },
-                "label": "CONCERNS",
-                "color": "#673AB7",
-                "thickness_factor": 0.5,
-                "directed": true
-              },
-              {
-                "id": 11,
-                "start": 5056,
-                "end": 2650,
-                "properties": {
-                  "label": "FILED"
-                },
-                "label": "FILED",
-                "color": "#607D8B",
-                "thickness_factor": 2,
-                "directed": true
-              },
-              {
-                "id": 12,
-                "start": 2650,
-                "end": 5068,
-                "properties": {
-                  "label": "CONCERNS"
-                },
-                "label": "CONCERNS",
-                "color": "#673AB7",
-                "thickness_factor": 0.5,
-                "directed": true
-              },
-              {
-                "id": 13,
-                "start": 5056,
-                "end": 2651,
-                "properties": {
-                  "label": "FILED"
-                },
-                "label": "FILED",
-                "color": "#607D8B",
-                "thickness_factor": 2,
-                "directed": true
-              },
-              {
-                "id": 14,
-                "start": 2651,
-                "end": 5068,
-                "properties": {
-                  "label": "CONCERNS"
-                },
-                "label": "CONCERNS",
-                "color": "#673AB7",
-                "thickness_factor": 0.5,
-                "directed": true
-              },
-              {
-                "id": 15,
-                "start": 5056,
-                "end": 2652,
-                "properties": {
-                  "label": "FILED"
-                },
-                "label": "FILED",
-                "color": "#607D8B",
-                "thickness_factor": 2,
-                "directed": true
-              },
-              {
-                "id": 16,
-                "start": 2652,
-                "end": 5068,
-                "properties": {
-                  "label": "CONCERNS"
-                },
-                "label": "CONCERNS",
-                "color": "#673AB7",
-                "thickness_factor": 0.5,
-                "directed": true
-              },
-              {
-                "id": 17,
-                "start": 5056,
-                "end": 2653,
-                "properties": {
-                  "label": "FILED"
-                },
-                "label": "FILED",
-                "color": "#607D8B",
-                "thickness_factor": 2,
-                "directed": true
-              },
-              {
-                "id": 18,
-                "start": 2653,
-                "end": 5068,
-                "properties": {
-                  "label": "CONCERNS"
-                },
-                "label": "CONCERNS",
-                "color": "#673AB7",
-                "thickness_factor": 0.5,
-                "directed": true
-              },
-              {
-                "id": 19,
-                "start": 5057,
-                "end": 2263,
-                "properties": {
-                  "label": "FILED"
-                },
-                "label": "FILED",
-                "color": "#607D8B",
-                "thickness_factor": 2,
-                "directed": true
-              },
-              {
-                "id": 20,
-                "start": 2263,
-                "end": 5069,
-                "properties": {
-                  "label": "CONCERNS"
-                },
-                "label": "CONCERNS",
-                "color": "#673AB7",
-                "thickness_factor": 0.5,
-                "directed": true
-              },
-              {
-                "id": 22,
-                "start": 5056,
-                "end": 549,
-                "properties": {
-                  "label": "FILED"
-                },
-                "label": "FILED",
-                "color": "#607D8B",
-                "thickness_factor": 2,
-                "directed": true
-              },
-              {
-                "id": 23,
-                "start": 549,
-                "end": 5070,
-                "properties": {
-                  "label": "CONCERNS"
-                },
-                "label": "CONCERNS",
-                "color": "#673AB7",
-                "thickness_factor": 0.5,
-                "directed": true
-              }
-            ],
-            "_graph_layout": {
-              "algorithm": "organic",
-              "options": {}
-            },
-            "_highlight": [],
-            "_license": {},
-            "_model_module": "yfiles-jupyter-graphs",
-            "_model_module_version": "^1.9.0",
-            "_model_name": "GraphModel",
-            "_neighborhood": {},
-            "_nodes": [
-              {
-                "id": 5056,
-                "properties": {
-                  "name": "The Bank of New York Mellon Corp.",
-                  "location": {
-                    "x": -73.987862,
-                    "y": 40.777571,
-                    "z": 0
-                  },
-                  "id": "the-bank-of-new-york-mellon-corp",
-                  "label": "Entity"
-                },
-                "color": "#2196F3",
-                "styles": {},
-                "label": "The Bank of New York Mellon Corp.",
-                "scale_factor": 1,
-                "type": "#2196F3",
-                "size": [
-                  55,
-                  55
-                ],
-                "position": [
-                  0,
-                  0
-                ]
-              },
-              {
-                "id": 2645,
-                "properties": {
-                  "end_date": "Oct 13, 2015",
-                  "amount": 2741500,
-                  "beneficiary_iso": "SGP",
-                  "beneficiary_lng": "103.8",
-                  "begin_date": "Oct 2, 2015",
-                  "originator_bank": "HSBC Hong Kong",
-                  "beneficiary_lat": "1.3667",
-                  "begin_date_format": "2015-10-02T00:00:00Z",
-                  "originator_iso": "HKG",
-                  "beneficiary_bank_id": "dbs-bank-ltd-singapore-sgp",
-                  "end_date_format": "2015-10-13T00:00:00Z",
-                  "origin_lat": "22.25",
-                  "number": 4,
-                  "filer_org_name": "The Bank of New York Mellon Corp.",
-                  "originator_bank_country": "Hong Kong",
-                  "beneficiary_bank": "DBS Bank Ltd",
-                  "beneficiary_bank_country": "Singapore",
-                  "filer_org_name_id": "the-bank-of-new-york-mellon-corp",
-                  "end": "2015-10-13T00:00:00.000000",
-                  "origin_lng": "114.1667",
-                  "originator_bank_id": "hsbc-hong-kong",
-                  "id": "234293",
-                  "begin": "2015-10-02T00:00:00.000000",
-                  "sar_id": "4293",
-                  "label": "Filing"
-                },
-                "color": "#4CAF50",
-                "styles": {},
-                "label": "Filing",
-                "scale_factor": 1,
-                "type": "#4CAF50",
-                "size": [
-                  57.440544980184015,
-                  57.440544980184015
-                ],
-                "position": [
-                  0,
-                  0
-                ]
-              },
-              {
-                "id": 5068,
-                "properties": {
-                  "country": "CHN",
-                  "name": "China Construction Bank Corporation",
-                  "location": {
-                    "x": 105,
-                    "y": 35,
-                    "z": 0
-                  },
-                  "id": "china-construction-bank-corporation-beijing-china-chn",
-                  "label": "Entity"
-                },
-                "color": "#2196F3",
-                "styles": {},
-                "label": "China Construction Bank Corporation",
-                "scale_factor": 1,
-                "type": "#2196F3",
-                "size": [
-                  55,
-                  55
-                ],
-                "position": [
-                  0,
-                  0
-                ],
-                "parentId": 338
-              },
-              {
-                "id": 338,
-                "properties": {
-                  "code": "CHN",
-                  "name": "China",
-                  "location": {
-                    "x": 105,
-                    "y": 35,
-                    "z": 0
-                  },
-                  "tld": "CN",
-                  "label": "Country"
-                },
-                "color": "#F44336",
-                "styles": {},
-                "label": "China",
-                "scale_factor": 1,
-                "type": "#F44336",
-                "size": [
-                  55,
-                  55
-                ],
-                "position": [
-                  0,
-                  0
-                ],
-                "coordinates": [
-                  35,
-                  105
-                ]
-              },
-              {
-                "id": 2646,
-                "properties": {
-                  "end_date": "Oct 27, 2015",
-                  "amount": 3240000,
-                  "beneficiary_iso": "SGP",
-                  "beneficiary_lng": "103.8",
-                  "begin_date": "Oct 27, 2015",
-                  "originator_bank": "Bank of Taiwan",
-                  "beneficiary_lat": "1.3667",
-                  "begin_date_format": "2015-10-27T00:00:00Z",
-                  "beneficiary_bank_id": "dbs-bank-ltd-singapore-sgp",
-                  "end_date_format": "2015-10-27T00:00:00Z",
-                  "originator_iso": "TWN",
-                  "origin_lat": "23.5",
-                  "number": 1,
-                  "filer_org_name": "The Bank of New York Mellon Corp.",
-                  "originator_bank_country": "Taiwan",
-                  "beneficiary_bank_country": "Singapore",
-                  "filer_org_name_id": "the-bank-of-new-york-mellon-corp",
-                  "beneficiary_bank": "DBS Bank Ltd",
-                  "end": "2015-10-27T00:00:00.000000",
-                  "origin_lng": "121",
-                  "originator_bank_id": "bank-of-taiwan",
-                  "id": "234294",
-                  "begin": "2015-10-27T00:00:00.000000",
-                  "sar_id": "4293",
-                  "label": "Filing"
-                },
-                "color": "#4CAF50",
-                "styles": {},
-                "label": "Filing",
-                "scale_factor": 1,
-                "type": "#4CAF50",
-                "size": [
-                  57.886486119251096,
-                  57.886486119251096
-                ],
-                "position": [
-                  0,
-                  0
-                ]
-              },
-              {
-                "id": 2647,
-                "properties": {
-                  "end_date": "Oct 23, 2015",
-                  "amount": 3397070,
-                  "beneficiary_iso": "CZE",
-                  "beneficiary_lng": "15.5",
-                  "begin_date": "Oct 23, 2015",
-                  "originator_bank": "J And T Bank And Trust",
-                  "beneficiary_lat": "49.75",
-                  "begin_date_format": "2015-10-23T00:00:00Z",
-                  "beneficiary_bank_id": "ppf-banka-as-prague-czech-republic-cze",
-                  "end_date_format": "2015-10-23T00:00:00Z",
-                  "originator_iso": "BRB",
-                  "origin_lat": "13.1667",
-                  "number": 1,
-                  "filer_org_name": "The Bank of New York Mellon Corp.",
-                  "originator_bank_country": "Barbados",
-                  "beneficiary_bank": "PPF Banka A.S.",
-                  "beneficiary_bank_country": "Czech Republic",
-                  "filer_org_name_id": "the-bank-of-new-york-mellon-corp",
-                  "end": "2015-10-23T00:00:00.000000",
-                  "origin_lng": "-59.5333",
-                  "originator_bank_id": "j-and-t-bank-and-trust",
-                  "id": "234295",
-                  "begin": "2015-10-23T00:00:00.000000",
-                  "sar_id": "4293",
-                  "label": "Filing"
-                },
-                "color": "#4CAF50",
-                "styles": {},
-                "label": "Filing",
-                "scale_factor": 1,
-                "type": "#4CAF50",
-                "size": [
-                  58.026601979519434,
-                  58.026601979519434
-                ],
-                "position": [
-                  0,
-                  0
-                ]
-              },
-              {
-                "id": 2648,
-                "properties": {
-                  "end_date": "Oct 15, 2015",
-                  "amount": 3500000,
-                  "beneficiary_iso": "CHN",
-                  "beneficiary_lng": "105",
-                  "begin_date": "Oct 7, 2015",
-                  "originator_bank": "Taishin International Bank",
-                  "beneficiary_lat": "35",
-                  "begin_date_format": "2015-10-07T00:00:00Z",
-                  "end_date_format": "2015-10-15T00:00:00Z",
-                  "originator_iso": "TWN",
-                  "beneficiary_bank_id": "foshan-shunde-rural-commercial-bk-co-ltd-shunde-china-chn",
-                  "origin_lat": "23.5",
-                  "number": 3,
-                  "filer_org_name": "The Bank of New York Mellon Corp.",
-                  "originator_bank_country": "Taiwan",
-                  "beneficiary_bank": "Foshan Shunde Rural Commercial Bk Co Ltd",
-                  "beneficiary_bank_country": "China",
-                  "filer_org_name_id": "the-bank-of-new-york-mellon-corp",
-                  "end": "2015-10-15T00:00:00.000000",
-                  "origin_lng": "121",
-                  "originator_bank_id": "taishin-international-bank",
-                  "id": "234296",
-                  "begin": "2015-10-07T00:00:00.000000",
-                  "sar_id": "4293",
-                  "label": "Filing"
-                },
-                "color": "#4CAF50",
-                "styles": {},
-                "label": "Filing",
-                "scale_factor": 1,
-                "type": "#4CAF50",
-                "size": [
-                  58.11831941230203,
-                  58.11831941230203
-                ],
-                "position": [
-                  0,
-                  0
-                ]
-              },
-              {
-                "id": 2649,
-                "properties": {
-                  "end_date": "Oct 29, 2015",
-                  "amount": 3561111.36,
-                  "beneficiary_iso": "CHN",
-                  "beneficiary_lng": "105",
-                  "begin_date": "Oct 13, 2015",
-                  "originator_bank": "CTBC Bank Co Ltd",
-                  "beneficiary_lat": "35",
-                  "begin_date_format": "2015-10-13T00:00:00Z",
-                  "beneficiary_bank_id": "china-construction-bank-corporation-guangdong-china-chn",
-                  "end_date_format": "2015-10-29T00:00:00Z",
-                  "originator_iso": "HKG",
-                  "origin_lat": "22.25",
-                  "number": 3,
-                  "filer_org_name": "The Bank of New York Mellon Corp.",
-                  "originator_bank_country": "Hong Kong",
-                  "beneficiary_bank": "China Construction Bank Corporation",
-                  "filer_org_name_id": "the-bank-of-new-york-mellon-corp",
-                  "beneficiary_bank_country": "China",
-                  "end": "2015-10-29T00:00:00.000000",
-                  "origin_lng": "114.1667",
-                  "originator_bank_id": "ctbc-bank-co-ltd",
-                  "id": "234297",
-                  "begin": "2015-10-13T00:00:00.000000",
-                  "sar_id": "4293",
-                  "label": "Filing"
-                },
-                "color": "#4CAF50",
-                "styles": {},
-                "label": "Filing",
-                "scale_factor": 1,
-                "type": "#4CAF50",
-                "size": [
-                  58.17273535193591,
-                  58.17273535193591
-                ],
-                "position": [
-                  0,
-                  0
-                ]
-              },
-              {
-                "id": 2650,
-                "properties": {
-                  "end_date": "Oct 29, 2015",
-                  "amount": 2993552.18,
-                  "beneficiary_iso": "CHN",
-                  "beneficiary_lng": "105",
-                  "begin_date": "Oct 27, 2015",
-                  "originator_bank": "SCSB Savings Department Branch",
-                  "beneficiary_lat": "35",
-                  "begin_date_format": "2015-10-27T00:00:00Z",
-                  "beneficiary_bank_id": "ping-an-bank-co-ltd-east-shenzhen-china-chn",
-                  "originator_iso": "TWN",
-                  "end_date_format": "2015-10-29T00:00:00Z",
-                  "origin_lat": "23.5",
-                  "number": 3,
-                  "filer_org_name": "The Bank of New York Mellon Corp.",
-                  "originator_bank_country": "Taiwan",
-                  "beneficiary_bank": "Ping An Bank Co Ltd",
-                  "filer_org_name_id": "the-bank-of-new-york-mellon-corp",
-                  "beneficiary_bank_country": "China",
-                  "end": "2015-10-29T00:00:00.000000",
-                  "origin_lng": "121",
-                  "originator_bank_id": "scsb-savings-department-branch",
-                  "id": "234298",
-                  "begin": "2015-10-27T00:00:00.000000",
-                  "sar_id": "4293",
-                  "label": "Filing"
-                },
-                "color": "#4CAF50",
-                "styles": {},
-                "label": "Filing",
-                "scale_factor": 1,
-                "type": "#4CAF50",
-                "size": [
-                  57.66625973758406,
-                  57.66625973758406
-                ],
-                "position": [
-                  0,
-                  0
-                ]
-              },
-              {
-                "id": 2651,
-                "properties": {
-                  "end_date": "Oct 9, 2015",
-                  "amount": 5870272.71,
-                  "beneficiary_lng": "103.8",
-                  "beneficiary_iso": "SGP",
-                  "begin_date": "Oct 5, 2015",
-                  "originator_bank": "HSBC Singapore General Account",
-                  "beneficiary_lat": "1.3667",
-                  "begin_date_format": "2015-10-05T00:00:00Z",
-                  "beneficiary_bank_id": "dbs-bank-ltd-singapore-sgp",
-                  "end_date_format": "2015-10-09T00:00:00Z",
-                  "originator_iso": "SGP",
-                  "origin_lat": "1.3667",
-                  "number": 3,
-                  "filer_org_name": "The Bank of New York Mellon Corp.",
-                  "originator_bank_country": "Singapore",
-                  "beneficiary_bank_country": "Singapore",
-                  "filer_org_name_id": "the-bank-of-new-york-mellon-corp",
-                  "beneficiary_bank": "DBS Bank Ltd",
-                  "end": "2015-10-09T00:00:00.000000",
-                  "origin_lng": "103.8",
-                  "originator_bank_id": "hsbc-singapore-general-account",
-                  "id": "234300",
-                  "begin": "2015-10-05T00:00:00.000000",
-                  "sar_id": "4293",
-                  "label": "Filing"
-                },
-                "color": "#4CAF50",
-                "styles": {},
-                "label": "Filing",
-                "scale_factor": 1,
-                "type": "#4CAF50",
-                "size": [
-                  60.207980168134014,
-                  60.207980168134014
-                ],
-                "position": [
-                  0,
-                  0
-                ]
-              },
-              {
-                "id": 2652,
-                "properties": {
-                  "end_date": "Oct 23, 2015",
-                  "amount": 4967922.12,
-                  "beneficiary_iso": "NOR",
-                  "beneficiary_lng": "10",
-                  "begin_date": "Oct 23, 2015",
-                  "originator_bank": "Bank of Communications",
-                  "beneficiary_lat": "62",
-                  "begin_date_format": "2015-10-23T00:00:00Z",
-                  "beneficiary_bank_id": "skandinaviska-enskilda-banken-oslo-norway-nor",
-                  "end_date_format": "2015-10-23T00:00:00Z",
-                  "originator_iso": "HKG",
-                  "origin_lat": "22.25",
-                  "number": 2,
-                  "filer_org_name": "The Bank of New York Mellon Corp.",
-                  "originator_bank_country": "Hong Kong",
-                  "beneficiary_bank": "Skandinaviska Enskilda Banken",
-                  "filer_org_name_id": "the-bank-of-new-york-mellon-corp",
-                  "beneficiary_bank_country": "Norway",
-                  "end": "2015-10-23T00:00:00.000000",
-                  "origin_lng": "114.1667",
-                  "originator_bank_id": "bank-of-communications",
-                  "id": "234301",
-                  "begin": "2015-10-23T00:00:00.000000",
-                  "sar_id": "4293",
-                  "label": "Filing"
-                },
-                "color": "#4CAF50",
-                "styles": {},
-                "label": "Filing",
-                "scale_factor": 1,
-                "type": "#4CAF50",
-                "size": [
-                  59.41752048093741,
-                  59.41752048093741
-                ],
-                "position": [
-                  0,
-                  0
-                ]
-              },
-              {
-                "id": 2653,
-                "properties": {
-                  "end_date": "Oct 30, 2015",
-                  "amount": 15457176.81,
-                  "beneficiary_iso": "IDN",
-                  "beneficiary_lng": "120",
-                  "begin_date": "Oct 9, 2015",
-                  "originator_bank": "Icici Bank Limited",
-                  "beneficiary_lat": "-5",
-                  "begin_date_format": "2015-10-09T00:00:00Z",
-                  "end_date_format": "2015-10-30T00:00:00Z",
-                  "beneficiary_bank_id": "bank-of-india-indonesia-jakarta-indonesia-idn",
-                  "originator_iso": "SGP",
-                  "origin_lat": "1.3667",
-                  "number": 4,
-                  "filer_org_name": "The Bank of New York Mellon Corp.",
-                  "originator_bank_country": "Singapore",
-                  "beneficiary_bank_country": "Indonesia",
-                  "beneficiary_bank": "Bank of India Indonesia",
-                  "filer_org_name_id": "the-bank-of-new-york-mellon-corp",
-                  "end": "2015-10-30T00:00:00.000000",
-                  "origin_lng": "103.8",
-                  "originator_bank_id": "icici-bank-limited",
-                  "id": "234302",
-                  "begin": "2015-10-09T00:00:00.000000",
-                  "sar_id": "4293",
-                  "label": "Filing"
-                },
-                "color": "#4CAF50",
-                "styles": {},
-                "label": "Filing",
-                "scale_factor": 1,
-                "type": "#4CAF50",
-                "size": [
-                  68.2217126088588,
-                  68.2217126088588
-                ],
-                "position": [
-                  0,
-                  0
-                ]
-              },
-              {
-                "id": 5057,
-                "properties": {
-                  "name": "Société Générale SA",
-                  "location": {
-                    "x": -73.987862,
-                    "y": 40.777571,
-                    "z": 0
-                  },
-                  "id": "societe-generale-sa",
-                  "label": "Entity"
-                },
-                "color": "#2196F3",
-                "styles": {},
-                "label": "Société Générale SA",
-                "scale_factor": 1,
-                "type": "#2196F3",
-                "size": [
-                  55,
-                  55
-                ],
-                "position": [
-                  0,
-                  0
-                ]
-              },
-              {
-                "id": 2263,
-                "properties": {
-                  "end_date": "Jul 11, 2012",
-                  "amount": 37733084,
-                  "beneficiary_iso": "CYP",
-                  "beneficiary_lng": "33",
-                  "begin_date": "Jul 11, 2012",
-                  "originator_bank": "SG Private Banking",
-                  "beneficiary_lat": "35",
-                  "begin_date_format": "2012-07-11T00:00:00Z",
-                  "end_date_format": "2012-07-11T00:00:00Z",
-                  "beneficiary_bank_id": "societe-generale-bank-cyprus-ltd-sg-cyprus-cyp",
-                  "originator_iso": "CHE",
-                  "origin_lat": "47",
-                  "number": 1,
-                  "filer_org_name": "Société Générale SA",
-                  "originator_bank_country": "Switzerland",
-                  "beneficiary_bank_country": "Cyprus",
-                  "beneficiary_bank": "Societe Generale Bank Cyprus Ltd",
-                  "filer_org_name_id": "societe-generale-sa",
-                  "end": "2012-07-11T00:00:00.000000",
-                  "origin_lng": "8",
-                  "originator_bank_id": "sg-private-banking",
-                  "id": "231963",
-                  "begin": "2012-07-11T00:00:00.000000",
-                  "sar_id": "2782",
-                  "label": "Filing"
-                },
-                "color": "#4CAF50",
-                "styles": {},
-                "label": "Filing",
-                "scale_factor": 1,
-                "type": "#4CAF50",
-                "size": [
-                  84.12903558028239,
-                  84.12903558028239
-                ],
-                "position": [
-                  0,
-                  0
-                ]
-              },
-              {
-                "id": 5069,
-                "properties": {
-                  "country": "CYP",
-                  "name": "Societe Generale Bank Cyprus Ltd",
-                  "location": {
-                    "x": 33,
-                    "y": 35,
-                    "z": 0
-                  },
-                  "id": "societe-generale-bank-cyprus-ltd-sg-cyprus-cyp",
-                  "label": "Entity"
-                },
-                "color": "#2196F3",
-                "styles": {},
-                "label": "Societe Generale Bank Cyprus Ltd",
-                "scale_factor": 1,
-                "type": "#2196F3",
-                "size": [
-                  55,
-                  55
-                ],
-                "position": [
-                  0,
-                  0
-                ],
-                "parentId": 350
-              },
-              {
-                "id": 350,
-                "properties": {
-                  "code": "CYP",
-                  "name": "Cyprus",
-                  "location": {
-                    "x": 33,
-                    "y": 35,
-                    "z": 0
-                  },
-                  "tld": "CY",
-                  "label": "Country"
-                },
-                "color": "#F44336",
-                "styles": {},
-                "label": "Cyprus",
-                "scale_factor": 1,
-                "type": "#F44336",
-                "size": [
-                  55,
-                  55
-                ],
-                "position": [
-                  0,
-                  0
-                ],
-                "coordinates": [
-                  35,
-                  33
-                ]
-              },
-              {
-                "id": 549,
-                "properties": {
-                  "end_date": "Sep 25, 2015",
-                  "amount": 56898523.47,
-                  "beneficiary_iso": "GBR",
-                  "beneficiary_lng": "-2",
-                  "begin_date": "Mar 25, 2015",
-                  "originator_bank": "CIMB Bank Berhad",
-                  "beneficiary_lat": "54",
-                  "begin_date_format": "2015-03-25T00:00:00Z",
-                  "beneficiary_bank_id": "barclays-bank-plc-london-england-gbr",
-                  "end_date_format": "2015-09-25T00:00:00Z",
-                  "originator_iso": "SGP",
-                  "origin_lat": "1.3667",
-                  "number": 68,
-                  "filer_org_name": "The Bank of New York Mellon Corp.",
-                  "originator_bank_country": "Singapore",
-                  "beneficiary_bank_country": "United Kingdom",
-                  "beneficiary_bank": "Barclays Bank Plc",
-                  "filer_org_name_id": "the-bank-of-new-york-mellon-corp",
-                  "end": "2015-09-25T00:00:00.000000",
-                  "origin_lng": "103.8",
-                  "originator_bank_id": "cimb-bank-berhad",
-                  "id": "223254",
-                  "begin": "2015-03-25T00:00:00.000000",
-                  "sar_id": "3297",
-                  "label": "Filing"
-                },
-                "color": "#4CAF50",
-                "styles": {},
-                "label": "Filing",
-                "scale_factor": 1,
-                "type": "#4CAF50",
-                "size": [
-                  94.77906862230266,
-                  94.77906862230266
-                ],
-                "position": [
-                  0,
-                  0
-                ]
-              },
-              {
-                "id": 5070,
-                "properties": {
-                  "country": "NZL",
-                  "name": "Asb Bank Limited",
-                  "location": {
-                    "x": 174,
-                    "y": -41,
-                    "z": 0
-                  },
-                  "id": "asb-bank-limited-auckland-new-zealand-nzl",
-                  "label": "Entity"
-                },
-                "color": "#2196F3",
-                "styles": {},
-                "label": "Asb Bank Limited",
-                "scale_factor": 1,
-                "type": "#2196F3",
-                "size": [
-                  55,
-                  55
-                ],
-                "position": [
-                  0,
-                  0
-                ],
-                "parentId": 454
-              },
-              {
-                "id": 454,
-                "properties": {
-                  "code": "NZL",
-                  "name": "New Zealand",
-                  "location": {
-                    "x": 174,
-                    "y": -41,
-                    "z": 0
-                  },
-                  "tld": "NZ",
-                  "label": "Country"
-                },
-                "color": "#F44336",
-                "styles": {},
-                "label": "New Zealand",
-                "scale_factor": 1,
-                "type": "#F44336",
-                "size": [
-                  55,
-                  55
-                ],
-                "position": [
-                  0,
-                  0
-                ],
-                "coordinates": [
-                  -41,
-                  174
-                ]
-              }
-            ],
-            "_overview": {
-              "enabled": null,
-              "overview_set": false
-            },
-            "_selected_graph": [
-              [],
-              []
-            ],
-            "_sidebar": {
-              "enabled": false,
-              "start_with": null
-            },
-            "_view_count": null,
-            "_view_module": "yfiles-jupyter-graphs",
-            "_view_module_version": "^1.9.0",
-            "_view_name": "GraphView",
-            "layout": "IPY_MODEL_c1b68016d2db4fb38759ab49ceb27f46",
-            "tabbable": null,
-            "tooltip": null
-          }
-        },
-        "c1b68016d2db4fb38759ab49ceb27f46": {
-          "model_module": "@jupyter-widgets/base",
-          "model_name": "LayoutModel",
-          "model_module_version": "2.0.0",
-          "state": {
-            "_model_module": "@jupyter-widgets/base",
-            "_model_module_version": "2.0.0",
-            "_model_name": "LayoutModel",
-            "_view_count": null,
-            "_view_module": "@jupyter-widgets/base",
-            "_view_module_version": "2.0.0",
-            "_view_name": "LayoutView",
-            "align_content": null,
-            "align_items": null,
-            "align_self": null,
-            "border_bottom": null,
-            "border_left": null,
-            "border_right": null,
-            "border_top": null,
-            "bottom": null,
-            "display": null,
-            "flex": null,
-            "flex_flow": null,
-            "grid_area": null,
-            "grid_auto_columns": null,
-            "grid_auto_flow": null,
-            "grid_auto_rows": null,
-            "grid_column": null,
-            "grid_gap": null,
-            "grid_row": null,
-            "grid_template_areas": null,
-            "grid_template_columns": null,
-            "grid_template_rows": null,
-            "height": "690px",
-            "justify_content": null,
-            "justify_items": null,
-            "left": null,
-            "margin": null,
-            "max_height": null,
-            "max_width": null,
-            "min_height": null,
-            "min_width": null,
-            "object_fit": null,
-            "object_position": null,
-            "order": null,
-            "overflow": null,
-            "padding": null,
-            "right": null,
-            "top": null,
-            "visibility": null,
-            "width": "100%"
-          }
-        },
-        "3ffc36d649b240e584a28d5054ea80d6": {
-          "model_module": "yfiles-jupyter-graphs",
-          "model_name": "GraphModel",
-          "model_module_version": "^1.9.0",
-          "state": {
-            "_context_pane_mapping": [
-              {
-                "id": "Neighborhood",
-                "title": "Neighborhood"
-              },
-              {
-                "id": "Data",
-                "title": "Data"
-              },
-              {
-                "id": "Search",
-                "title": "Search"
-              },
-              {
-                "id": "About",
-                "title": "About"
-              }
-            ],
-            "_data_importer": "neo4j",
-            "_directed": true,
-            "_dom_classes": [],
-            "_edges": [
-              {
-                "id": 0,
-                "start": 5056,
-                "end": 2645,
-                "properties": {
-                  "label": "FILED"
-                },
-                "label": "FILED",
-                "color": "#607D8B",
-                "thickness_factor": 2,
-                "directed": true
-              },
-              {
-                "id": 1,
-                "start": 2645,
-                "end": 5068,
-                "properties": {
-                  "label": "CONCERNS"
-                },
-                "label": "CONCERNS",
-                "color": "#673AB7",
-                "thickness_factor": 0.5,
-                "directed": true
-              },
-              {
-                "id": 2,
-                "start": 5068,
-                "end": 338,
-                "properties": {
-                  "label": "COUNTRY"
-                },
-                "label": "COUNTRY",
-                "color": "#CDDC39",
-                "thickness_factor": 1,
-                "directed": true
-              },
-              {
-                "id": 3,
-                "start": 5056,
-                "end": 2646,
-                "properties": {
-                  "label": "FILED"
-                },
-                "label": "FILED",
-                "color": "#607D8B",
-                "thickness_factor": 2,
-                "directed": true
-              },
-              {
-                "id": 4,
-                "start": 2646,
-                "end": 5068,
-                "properties": {
-                  "label": "CONCERNS"
-                },
-                "label": "CONCERNS",
-                "color": "#673AB7",
-                "thickness_factor": 0.5,
-                "directed": true
-              },
-              {
-                "id": 5,
-                "start": 5056,
-                "end": 2647,
-                "properties": {
-                  "label": "FILED"
-                },
-                "label": "FILED",
-                "color": "#607D8B",
-                "thickness_factor": 2,
-                "directed": true
-              },
-              {
-                "id": 6,
-                "start": 2647,
-                "end": 5068,
-                "properties": {
-                  "label": "CONCERNS"
-                },
-                "label": "CONCERNS",
-                "color": "#673AB7",
-                "thickness_factor": 0.5,
-                "directed": true
-              },
-              {
-                "id": 7,
-                "start": 5056,
-                "end": 2648,
-                "properties": {
-                  "label": "FILED"
-                },
-                "label": "FILED",
-                "color": "#607D8B",
-                "thickness_factor": 2,
-                "directed": true
-              },
-              {
-                "id": 8,
-                "start": 2648,
-                "end": 5068,
-                "properties": {
-                  "label": "CONCERNS"
-                },
-                "label": "CONCERNS",
-                "color": "#673AB7",
-                "thickness_factor": 0.5,
-                "directed": true
-              },
-              {
-                "id": 9,
-                "start": 5056,
-                "end": 2649,
-                "properties": {
-                  "label": "FILED"
-                },
-                "label": "FILED",
-                "color": "#607D8B",
-                "thickness_factor": 2,
-                "directed": true
-              },
-              {
-                "id": 10,
-                "start": 2649,
-                "end": 5068,
-                "properties": {
-                  "label": "CONCERNS"
-                },
-                "label": "CONCERNS",
-                "color": "#673AB7",
-                "thickness_factor": 0.5,
-                "directed": true
-              },
-              {
-                "id": 11,
-                "start": 5056,
-                "end": 2650,
-                "properties": {
-                  "label": "FILED"
-                },
-                "label": "FILED",
-                "color": "#607D8B",
-                "thickness_factor": 2,
-                "directed": true
-              },
-              {
-                "id": 12,
-                "start": 2650,
-                "end": 5068,
-                "properties": {
-                  "label": "CONCERNS"
-                },
-                "label": "CONCERNS",
-                "color": "#673AB7",
-                "thickness_factor": 0.5,
-                "directed": true
-              },
-              {
-                "id": 13,
-                "start": 5056,
-                "end": 2651,
-                "properties": {
-                  "label": "FILED"
-                },
-                "label": "FILED",
-                "color": "#607D8B",
-                "thickness_factor": 2,
-                "directed": true
-              },
-              {
-                "id": 14,
-                "start": 2651,
-                "end": 5068,
-                "properties": {
-                  "label": "CONCERNS"
-                },
-                "label": "CONCERNS",
-                "color": "#673AB7",
-                "thickness_factor": 0.5,
-                "directed": true
-              },
-              {
-                "id": 15,
-                "start": 5056,
-                "end": 2652,
-                "properties": {
-                  "label": "FILED"
-                },
-                "label": "FILED",
-                "color": "#607D8B",
-                "thickness_factor": 2,
-                "directed": true
-              },
-              {
-                "id": 16,
-                "start": 2652,
-                "end": 5068,
-                "properties": {
-                  "label": "CONCERNS"
-                },
-                "label": "CONCERNS",
-                "color": "#673AB7",
-                "thickness_factor": 0.5,
-                "directed": true
-              },
-              {
-                "id": 17,
-                "start": 5056,
-                "end": 2653,
-                "properties": {
-                  "label": "FILED"
-                },
-                "label": "FILED",
-                "color": "#607D8B",
-                "thickness_factor": 2,
-                "directed": true
-              },
-              {
-                "id": 18,
-                "start": 2653,
-                "end": 5068,
-                "properties": {
-                  "label": "CONCERNS"
-                },
-                "label": "CONCERNS",
-                "color": "#673AB7",
-                "thickness_factor": 0.5,
-                "directed": true
-              },
-              {
-                "id": 19,
-                "start": 5057,
-                "end": 2263,
-                "properties": {
-                  "label": "FILED"
-                },
-                "label": "FILED",
-                "color": "#607D8B",
-                "thickness_factor": 2,
-                "directed": true
-              },
-              {
-                "id": 20,
-                "start": 2263,
-                "end": 5069,
-                "properties": {
-                  "label": "CONCERNS"
-                },
-                "label": "CONCERNS",
-                "color": "#673AB7",
-                "thickness_factor": 0.5,
-                "directed": true
-              },
-              {
-                "id": 21,
-                "start": 5069,
-                "end": 350,
-                "properties": {
-                  "label": "COUNTRY"
-                },
-                "label": "COUNTRY",
-                "color": "#CDDC39",
-                "thickness_factor": 1,
-                "directed": true
-              },
-              {
-                "id": 22,
-                "start": 5056,
-                "end": 549,
-                "properties": {
-                  "label": "FILED"
-                },
-                "label": "FILED",
-                "color": "#607D8B",
-                "thickness_factor": 2,
-                "directed": true
-              },
-              {
-                "id": 23,
-                "start": 549,
-                "end": 5070,
-                "properties": {
-                  "label": "CONCERNS"
-                },
-                "label": "CONCERNS",
-                "color": "#673AB7",
-                "thickness_factor": 0.5,
-                "directed": true
-              },
-              {
-                "id": 24,
-                "start": 5070,
-                "end": 454,
-                "properties": {
-                  "label": "COUNTRY"
-                },
-                "label": "COUNTRY",
-                "color": "#CDDC39",
-                "thickness_factor": 1,
-                "directed": true
-              }
-            ],
-            "_graph_layout": {
-              "algorithm": "hierarchic",
-              "options": {}
-            },
-            "_highlight": [],
-            "_license": {},
-            "_model_module": "yfiles-jupyter-graphs",
-            "_model_module_version": "^1.9.0",
-            "_model_name": "GraphModel",
-            "_neighborhood": {},
-            "_nodes": [
-              {
-                "id": 5056,
-                "properties": {
-                  "name": "The Bank of New York Mellon Corp.",
-                  "location": {
-                    "x": -73.987862,
-                    "y": 40.777571,
-                    "z": 0
-                  },
-                  "id": "the-bank-of-new-york-mellon-corp",
-                  "label": "Entity"
-                },
-                "color": "#2196F3",
-                "styles": {},
-                "label": "The Bank of New York Mellon Corp.",
-                "scale_factor": 1,
-                "type": "#2196F3",
-                "size": [
-                  55,
-                  55
-                ],
-                "position": [
-                  0,
-                  0
-                ],
-                "node_cell": [
-                  0,
-                  0
-                ]
-              },
-              {
-                "id": 2645,
-                "properties": {
-                  "end_date": "Oct 13, 2015",
-                  "amount": 2741500,
-                  "beneficiary_iso": "SGP",
-                  "beneficiary_lng": "103.8",
-                  "begin_date": "Oct 2, 2015",
-                  "originator_bank": "HSBC Hong Kong",
-                  "beneficiary_lat": "1.3667",
-                  "begin_date_format": "2015-10-02T00:00:00Z",
-                  "originator_iso": "HKG",
-                  "beneficiary_bank_id": "dbs-bank-ltd-singapore-sgp",
-                  "end_date_format": "2015-10-13T00:00:00Z",
-                  "origin_lat": "22.25",
-                  "number": 4,
-                  "filer_org_name": "The Bank of New York Mellon Corp.",
-                  "originator_bank_country": "Hong Kong",
-                  "beneficiary_bank": "DBS Bank Ltd",
-                  "beneficiary_bank_country": "Singapore",
-                  "filer_org_name_id": "the-bank-of-new-york-mellon-corp",
-                  "end": "2015-10-13T00:00:00.000000",
-                  "origin_lng": "114.1667",
-                  "originator_bank_id": "hsbc-hong-kong",
-                  "id": "234293",
-                  "begin": "2015-10-02T00:00:00.000000",
-                  "sar_id": "4293",
-                  "label": "Filing"
-                },
-                "color": "#4CAF50",
-                "styles": {},
-                "label": "Filing",
-                "scale_factor": 1,
-                "type": "#4CAF50",
-                "size": [
-                  57.440544980184015,
-                  57.440544980184015
-                ],
-                "position": [
-                  0,
-                  0
-                ],
-                "node_cell": [
-                  1,
-                  0
-                ]
-              },
-              {
-                "id": 5068,
-                "properties": {
-                  "country": "CHN",
-                  "name": "China Construction Bank Corporation",
-                  "location": {
-                    "x": 105,
-                    "y": 35,
-                    "z": 0
-                  },
-                  "id": "china-construction-bank-corporation-beijing-china-chn",
-                  "label": "Entity"
-                },
-                "color": "#2196F3",
-                "styles": {},
-                "label": "China Construction Bank Corporation",
-                "scale_factor": 1,
-                "type": "#2196F3",
-                "size": [
-                  55,
-                  55
-                ],
-                "position": [
-                  0,
-                  0
-                ],
-                "node_cell": [
-                  0,
-                  0
-                ]
-              },
-              {
-                "id": 338,
-                "properties": {
-                  "code": "CHN",
-                  "name": "China",
-                  "location": {
-                    "x": 105,
-                    "y": 35,
-                    "z": 0
-                  },
-                  "tld": "CN",
-                  "label": "Country"
-                },
-                "color": "#F44336",
-                "styles": {},
-                "label": "China",
-                "scale_factor": 1,
-                "type": "#F44336",
-                "size": [
-                  55,
-                  55
-                ],
-                "position": [
-                  0,
-                  0
-                ],
-                "node_cell": [
-                  1,
-                  0
-                ],
-                "coordinates": [
-                  35,
-                  105
-                ]
-              },
-              {
-                "id": 2646,
-                "properties": {
-                  "end_date": "Oct 27, 2015",
-                  "amount": 3240000,
-                  "beneficiary_iso": "SGP",
-                  "beneficiary_lng": "103.8",
-                  "begin_date": "Oct 27, 2015",
-                  "originator_bank": "Bank of Taiwan",
-                  "beneficiary_lat": "1.3667",
-                  "begin_date_format": "2015-10-27T00:00:00Z",
-                  "beneficiary_bank_id": "dbs-bank-ltd-singapore-sgp",
-                  "end_date_format": "2015-10-27T00:00:00Z",
-                  "originator_iso": "TWN",
-                  "origin_lat": "23.5",
-                  "number": 1,
-                  "filer_org_name": "The Bank of New York Mellon Corp.",
-                  "originator_bank_country": "Taiwan",
-                  "beneficiary_bank_country": "Singapore",
-                  "filer_org_name_id": "the-bank-of-new-york-mellon-corp",
-                  "beneficiary_bank": "DBS Bank Ltd",
-                  "end": "2015-10-27T00:00:00.000000",
-                  "origin_lng": "121",
-                  "originator_bank_id": "bank-of-taiwan",
-                  "id": "234294",
-                  "begin": "2015-10-27T00:00:00.000000",
-                  "sar_id": "4293",
-                  "label": "Filing"
-                },
-                "color": "#4CAF50",
-                "styles": {},
-                "label": "Filing",
-                "scale_factor": 1,
-                "type": "#4CAF50",
-                "size": [
-                  57.886486119251096,
-                  57.886486119251096
-                ],
-                "position": [
-                  0,
-                  0
-                ],
-                "node_cell": [
-                  1,
-                  0
-                ]
-              },
-              {
-                "id": 2647,
-                "properties": {
-                  "end_date": "Oct 23, 2015",
-                  "amount": 3397070,
-                  "beneficiary_iso": "CZE",
-                  "beneficiary_lng": "15.5",
-                  "begin_date": "Oct 23, 2015",
-                  "originator_bank": "J And T Bank And Trust",
-                  "beneficiary_lat": "49.75",
-                  "begin_date_format": "2015-10-23T00:00:00Z",
-                  "beneficiary_bank_id": "ppf-banka-as-prague-czech-republic-cze",
-                  "end_date_format": "2015-10-23T00:00:00Z",
-                  "originator_iso": "BRB",
-                  "origin_lat": "13.1667",
-                  "number": 1,
-                  "filer_org_name": "The Bank of New York Mellon Corp.",
-                  "originator_bank_country": "Barbados",
-                  "beneficiary_bank": "PPF Banka A.S.",
-                  "beneficiary_bank_country": "Czech Republic",
-                  "filer_org_name_id": "the-bank-of-new-york-mellon-corp",
-                  "end": "2015-10-23T00:00:00.000000",
-                  "origin_lng": "-59.5333",
-                  "originator_bank_id": "j-and-t-bank-and-trust",
-                  "id": "234295",
-                  "begin": "2015-10-23T00:00:00.000000",
-                  "sar_id": "4293",
-                  "label": "Filing"
-                },
-                "color": "#4CAF50",
-                "styles": {},
-                "label": "Filing",
-                "scale_factor": 1,
-                "type": "#4CAF50",
-                "size": [
-                  58.026601979519434,
-                  58.026601979519434
-                ],
-                "position": [
-                  0,
-                  0
-                ],
-                "node_cell": [
-                  1,
-                  0
-                ]
-              },
-              {
-                "id": 2648,
-                "properties": {
-                  "end_date": "Oct 15, 2015",
-                  "amount": 3500000,
-                  "beneficiary_iso": "CHN",
-                  "beneficiary_lng": "105",
-                  "begin_date": "Oct 7, 2015",
-                  "originator_bank": "Taishin International Bank",
-                  "beneficiary_lat": "35",
-                  "begin_date_format": "2015-10-07T00:00:00Z",
-                  "end_date_format": "2015-10-15T00:00:00Z",
-                  "originator_iso": "TWN",
-                  "beneficiary_bank_id": "foshan-shunde-rural-commercial-bk-co-ltd-shunde-china-chn",
-                  "origin_lat": "23.5",
-                  "number": 3,
-                  "filer_org_name": "The Bank of New York Mellon Corp.",
-                  "originator_bank_country": "Taiwan",
-                  "beneficiary_bank": "Foshan Shunde Rural Commercial Bk Co Ltd",
-                  "beneficiary_bank_country": "China",
-                  "filer_org_name_id": "the-bank-of-new-york-mellon-corp",
-                  "end": "2015-10-15T00:00:00.000000",
-                  "origin_lng": "121",
-                  "originator_bank_id": "taishin-international-bank",
-                  "id": "234296",
-                  "begin": "2015-10-07T00:00:00.000000",
-                  "sar_id": "4293",
-                  "label": "Filing"
-                },
-                "color": "#4CAF50",
-                "styles": {},
-                "label": "Filing",
-                "scale_factor": 1,
-                "type": "#4CAF50",
-                "size": [
-                  58.11831941230203,
-                  58.11831941230203
-                ],
-                "position": [
-                  0,
-                  0
-                ],
-                "node_cell": [
-                  1,
-                  0
-                ]
-              },
-              {
-                "id": 2649,
-                "properties": {
-                  "end_date": "Oct 29, 2015",
-                  "amount": 3561111.36,
-                  "beneficiary_iso": "CHN",
-                  "beneficiary_lng": "105",
-                  "begin_date": "Oct 13, 2015",
-                  "originator_bank": "CTBC Bank Co Ltd",
-                  "beneficiary_lat": "35",
-                  "begin_date_format": "2015-10-13T00:00:00Z",
-                  "beneficiary_bank_id": "china-construction-bank-corporation-guangdong-china-chn",
-                  "end_date_format": "2015-10-29T00:00:00Z",
-                  "originator_iso": "HKG",
-                  "origin_lat": "22.25",
-                  "number": 3,
-                  "filer_org_name": "The Bank of New York Mellon Corp.",
-                  "originator_bank_country": "Hong Kong",
-                  "beneficiary_bank": "China Construction Bank Corporation",
-                  "filer_org_name_id": "the-bank-of-new-york-mellon-corp",
-                  "beneficiary_bank_country": "China",
-                  "end": "2015-10-29T00:00:00.000000",
-                  "origin_lng": "114.1667",
-                  "originator_bank_id": "ctbc-bank-co-ltd",
-                  "id": "234297",
-                  "begin": "2015-10-13T00:00:00.000000",
-                  "sar_id": "4293",
-                  "label": "Filing"
-                },
-                "color": "#4CAF50",
-                "styles": {},
-                "label": "Filing",
-                "scale_factor": 1,
-                "type": "#4CAF50",
-                "size": [
-                  58.17273535193591,
-                  58.17273535193591
-                ],
-                "position": [
-                  0,
-                  0
-                ],
-                "node_cell": [
-                  1,
-                  0
-                ]
-              },
-              {
-                "id": 2650,
-                "properties": {
-                  "end_date": "Oct 29, 2015",
-                  "amount": 2993552.18,
-                  "beneficiary_iso": "CHN",
-                  "beneficiary_lng": "105",
-                  "begin_date": "Oct 27, 2015",
-                  "originator_bank": "SCSB Savings Department Branch",
-                  "beneficiary_lat": "35",
-                  "begin_date_format": "2015-10-27T00:00:00Z",
-                  "beneficiary_bank_id": "ping-an-bank-co-ltd-east-shenzhen-china-chn",
-                  "originator_iso": "TWN",
-                  "end_date_format": "2015-10-29T00:00:00Z",
-                  "origin_lat": "23.5",
-                  "number": 3,
-                  "filer_org_name": "The Bank of New York Mellon Corp.",
-                  "originator_bank_country": "Taiwan",
-                  "beneficiary_bank": "Ping An Bank Co Ltd",
-                  "filer_org_name_id": "the-bank-of-new-york-mellon-corp",
-                  "beneficiary_bank_country": "China",
-                  "end": "2015-10-29T00:00:00.000000",
-                  "origin_lng": "121",
-                  "originator_bank_id": "scsb-savings-department-branch",
-                  "id": "234298",
-                  "begin": "2015-10-27T00:00:00.000000",
-                  "sar_id": "4293",
-                  "label": "Filing"
-                },
-                "color": "#4CAF50",
-                "styles": {},
-                "label": "Filing",
-                "scale_factor": 1,
-                "type": "#4CAF50",
-                "size": [
-                  57.66625973758406,
-                  57.66625973758406
-                ],
-                "position": [
-                  0,
-                  0
-                ],
-                "node_cell": [
-                  1,
-                  0
-                ]
-              },
-              {
-                "id": 2651,
-                "properties": {
-                  "end_date": "Oct 9, 2015",
-                  "amount": 5870272.71,
-                  "beneficiary_lng": "103.8",
-                  "beneficiary_iso": "SGP",
-                  "begin_date": "Oct 5, 2015",
-                  "originator_bank": "HSBC Singapore General Account",
-                  "beneficiary_lat": "1.3667",
-                  "begin_date_format": "2015-10-05T00:00:00Z",
-                  "beneficiary_bank_id": "dbs-bank-ltd-singapore-sgp",
-                  "end_date_format": "2015-10-09T00:00:00Z",
-                  "originator_iso": "SGP",
-                  "origin_lat": "1.3667",
-                  "number": 3,
-                  "filer_org_name": "The Bank of New York Mellon Corp.",
-                  "originator_bank_country": "Singapore",
-                  "beneficiary_bank_country": "Singapore",
-                  "filer_org_name_id": "the-bank-of-new-york-mellon-corp",
-                  "beneficiary_bank": "DBS Bank Ltd",
-                  "end": "2015-10-09T00:00:00.000000",
-                  "origin_lng": "103.8",
-                  "originator_bank_id": "hsbc-singapore-general-account",
-                  "id": "234300",
-                  "begin": "2015-10-05T00:00:00.000000",
-                  "sar_id": "4293",
-                  "label": "Filing"
-                },
-                "color": "#4CAF50",
-                "styles": {},
-                "label": "Filing",
-                "scale_factor": 1,
-                "type": "#4CAF50",
-                "size": [
-                  60.207980168134014,
-                  60.207980168134014
-                ],
-                "position": [
-                  0,
-                  0
-                ],
-                "node_cell": [
-                  1,
-                  0
-                ]
-              },
-              {
-                "id": 2652,
-                "properties": {
-                  "end_date": "Oct 23, 2015",
-                  "amount": 4967922.12,
-                  "beneficiary_iso": "NOR",
-                  "beneficiary_lng": "10",
-                  "begin_date": "Oct 23, 2015",
-                  "originator_bank": "Bank of Communications",
-                  "beneficiary_lat": "62",
-                  "begin_date_format": "2015-10-23T00:00:00Z",
-                  "beneficiary_bank_id": "skandinaviska-enskilda-banken-oslo-norway-nor",
-                  "end_date_format": "2015-10-23T00:00:00Z",
-                  "originator_iso": "HKG",
-                  "origin_lat": "22.25",
-                  "number": 2,
-                  "filer_org_name": "The Bank of New York Mellon Corp.",
-                  "originator_bank_country": "Hong Kong",
-                  "beneficiary_bank": "Skandinaviska Enskilda Banken",
-                  "filer_org_name_id": "the-bank-of-new-york-mellon-corp",
-                  "beneficiary_bank_country": "Norway",
-                  "end": "2015-10-23T00:00:00.000000",
-                  "origin_lng": "114.1667",
-                  "originator_bank_id": "bank-of-communications",
-                  "id": "234301",
-                  "begin": "2015-10-23T00:00:00.000000",
-                  "sar_id": "4293",
-                  "label": "Filing"
-                },
-                "color": "#4CAF50",
-                "styles": {},
-                "label": "Filing",
-                "scale_factor": 1,
-                "type": "#4CAF50",
-                "size": [
-                  59.41752048093741,
-                  59.41752048093741
-                ],
-                "position": [
-                  0,
-                  0
-                ],
-                "node_cell": [
-                  1,
-                  0
-                ]
-              },
-              {
-                "id": 2653,
-                "properties": {
-                  "end_date": "Oct 30, 2015",
-                  "amount": 15457176.81,
-                  "beneficiary_iso": "IDN",
-                  "beneficiary_lng": "120",
-                  "begin_date": "Oct 9, 2015",
-                  "originator_bank": "Icici Bank Limited",
-                  "beneficiary_lat": "-5",
-                  "begin_date_format": "2015-10-09T00:00:00Z",
-                  "end_date_format": "2015-10-30T00:00:00Z",
-                  "beneficiary_bank_id": "bank-of-india-indonesia-jakarta-indonesia-idn",
-                  "originator_iso": "SGP",
-                  "origin_lat": "1.3667",
-                  "number": 4,
-                  "filer_org_name": "The Bank of New York Mellon Corp.",
-                  "originator_bank_country": "Singapore",
-                  "beneficiary_bank_country": "Indonesia",
-                  "beneficiary_bank": "Bank of India Indonesia",
-                  "filer_org_name_id": "the-bank-of-new-york-mellon-corp",
-                  "end": "2015-10-30T00:00:00.000000",
-                  "origin_lng": "103.8",
-                  "originator_bank_id": "icici-bank-limited",
-                  "id": "234302",
-                  "begin": "2015-10-09T00:00:00.000000",
-                  "sar_id": "4293",
-                  "label": "Filing"
-                },
-                "color": "#4CAF50",
-                "styles": {},
-                "label": "Filing",
-                "scale_factor": 1,
-                "type": "#4CAF50",
-                "size": [
-                  68.2217126088588,
-                  68.2217126088588
-                ],
-                "position": [
-                  0,
-                  0
-                ],
-                "node_cell": [
-                  1,
-                  0
-                ]
-              },
-              {
-                "id": 5057,
-                "properties": {
-                  "name": "Société Générale SA",
-                  "location": {
-                    "x": -73.987862,
-                    "y": 40.777571,
-                    "z": 0
-                  },
-                  "id": "societe-generale-sa",
-                  "label": "Entity"
-                },
-                "color": "#2196F3",
-                "styles": {},
-                "label": "Société Générale SA",
-                "scale_factor": 1,
-                "type": "#2196F3",
-                "size": [
-                  55,
-                  55
-                ],
-                "position": [
-                  0,
-                  0
-                ],
-                "node_cell": [
-                  1,
-                  0
-                ]
-              },
-              {
-                "id": 2263,
-                "properties": {
-                  "end_date": "Jul 11, 2012",
-                  "amount": 37733084,
-                  "beneficiary_iso": "CYP",
-                  "beneficiary_lng": "33",
-                  "begin_date": "Jul 11, 2012",
-                  "originator_bank": "SG Private Banking",
-                  "beneficiary_lat": "35",
-                  "begin_date_format": "2012-07-11T00:00:00Z",
-                  "end_date_format": "2012-07-11T00:00:00Z",
-                  "beneficiary_bank_id": "societe-generale-bank-cyprus-ltd-sg-cyprus-cyp",
-                  "originator_iso": "CHE",
-                  "origin_lat": "47",
-                  "number": 1,
-                  "filer_org_name": "Société Générale SA",
-                  "originator_bank_country": "Switzerland",
-                  "beneficiary_bank_country": "Cyprus",
-                  "beneficiary_bank": "Societe Generale Bank Cyprus Ltd",
-                  "filer_org_name_id": "societe-generale-sa",
-                  "end": "2012-07-11T00:00:00.000000",
-                  "origin_lng": "8",
-                  "originator_bank_id": "sg-private-banking",
-                  "id": "231963",
-                  "begin": "2012-07-11T00:00:00.000000",
-                  "sar_id": "2782",
-                  "label": "Filing"
-                },
-                "color": "#4CAF50",
-                "styles": {},
-                "label": "Filing",
-                "scale_factor": 1,
-                "type": "#4CAF50",
-                "size": [
-                  84.12903558028239,
-                  84.12903558028239
-                ],
-                "position": [
-                  0,
-                  0
-                ],
-                "node_cell": [
-                  1,
-                  0
-                ]
-              },
-              {
-                "id": 5069,
-                "properties": {
-                  "country": "CYP",
-                  "name": "Societe Generale Bank Cyprus Ltd",
-                  "location": {
-                    "x": 33,
-                    "y": 35,
-                    "z": 0
-                  },
-                  "id": "societe-generale-bank-cyprus-ltd-sg-cyprus-cyp",
-                  "label": "Entity"
-                },
-                "color": "#2196F3",
-                "styles": {},
-                "label": "Societe Generale Bank Cyprus Ltd",
-                "scale_factor": 1,
-                "type": "#2196F3",
-                "size": [
-                  55,
-                  55
-                ],
-                "position": [
-                  0,
-                  0
-                ],
-                "node_cell": [
-                  1,
-                  0
-                ]
-              },
-              {
-                "id": 350,
-                "properties": {
-                  "code": "CYP",
-                  "name": "Cyprus",
-                  "location": {
-                    "x": 33,
-                    "y": 35,
-                    "z": 0
-                  },
-                  "tld": "CY",
-                  "label": "Country"
-                },
-                "color": "#F44336",
-                "styles": {},
-                "label": "Cyprus",
-                "scale_factor": 1,
-                "type": "#F44336",
-                "size": [
-                  55,
-                  55
-                ],
-                "position": [
-                  0,
-                  0
-                ],
-                "node_cell": [
-                  1,
-                  0
-                ],
-                "coordinates": [
-                  35,
-                  33
-                ]
-              },
-              {
-                "id": 549,
-                "properties": {
-                  "end_date": "Sep 25, 2015",
-                  "amount": 56898523.47,
-                  "beneficiary_iso": "GBR",
-                  "beneficiary_lng": "-2",
-                  "begin_date": "Mar 25, 2015",
-                  "originator_bank": "CIMB Bank Berhad",
-                  "beneficiary_lat": "54",
-                  "begin_date_format": "2015-03-25T00:00:00Z",
-                  "beneficiary_bank_id": "barclays-bank-plc-london-england-gbr",
-                  "end_date_format": "2015-09-25T00:00:00Z",
-                  "originator_iso": "SGP",
-                  "origin_lat": "1.3667",
-                  "number": 68,
-                  "filer_org_name": "The Bank of New York Mellon Corp.",
-                  "originator_bank_country": "Singapore",
-                  "beneficiary_bank_country": "United Kingdom",
-                  "beneficiary_bank": "Barclays Bank Plc",
-                  "filer_org_name_id": "the-bank-of-new-york-mellon-corp",
-                  "end": "2015-09-25T00:00:00.000000",
-                  "origin_lng": "103.8",
-                  "originator_bank_id": "cimb-bank-berhad",
-                  "id": "223254",
-                  "begin": "2015-03-25T00:00:00.000000",
-                  "sar_id": "3297",
-                  "label": "Filing"
-                },
-                "color": "#4CAF50",
-                "styles": {},
-                "label": "Filing",
-                "scale_factor": 1,
-                "type": "#4CAF50",
-                "size": [
-                  94.77906862230266,
-                  94.77906862230266
-                ],
-                "position": [
-                  0,
-                  0
-                ],
-                "node_cell": [
-                  1,
-                  0
-                ]
-              },
-              {
-                "id": 5070,
-                "properties": {
-                  "country": "NZL",
-                  "name": "Asb Bank Limited",
-                  "location": {
-                    "x": 174,
-                    "y": -41,
-                    "z": 0
-                  },
-                  "id": "asb-bank-limited-auckland-new-zealand-nzl",
-                  "label": "Entity"
-                },
-                "color": "#2196F3",
-                "styles": {},
-                "label": "Asb Bank Limited",
-                "scale_factor": 1,
-                "type": "#2196F3",
-                "size": [
-                  55,
-                  55
-                ],
-                "position": [
-                  0,
-                  0
-                ],
-                "node_cell": [
-                  1,
-                  0
-                ]
-              },
-              {
-                "id": 454,
-                "properties": {
-                  "code": "NZL",
-                  "name": "New Zealand",
-                  "location": {
-                    "x": 174,
-                    "y": -41,
-                    "z": 0
-                  },
-                  "tld": "NZ",
-                  "label": "Country"
-                },
-                "color": "#F44336",
-                "styles": {},
-                "label": "New Zealand",
-                "scale_factor": 1,
-                "type": "#F44336",
-                "size": [
-                  55,
-                  55
-                ],
-                "position": [
-                  0,
-                  0
-                ],
-                "node_cell": [
-                  1,
-                  0
-                ],
-                "coordinates": [
-                  -41,
-                  174
-                ]
-              }
-            ],
-            "_overview": {
-              "enabled": null,
-              "overview_set": false
-            },
-            "_selected_graph": [
-              [],
-              []
-            ],
-            "_sidebar": {
-              "enabled": false,
-              "start_with": null
-            },
-            "_view_count": null,
-            "_view_module": "yfiles-jupyter-graphs",
-            "_view_module_version": "^1.9.0",
-            "_view_name": "GraphView",
-            "layout": "IPY_MODEL_fe0598b629a2426eab8868e17787668e",
-            "tabbable": null,
-            "tooltip": null
-          }
-        },
-        "fe0598b629a2426eab8868e17787668e": {
-          "model_module": "@jupyter-widgets/base",
-          "model_name": "LayoutModel",
-          "model_module_version": "2.0.0",
-          "state": {
-            "_model_module": "@jupyter-widgets/base",
-            "_model_module_version": "2.0.0",
-            "_model_name": "LayoutModel",
-            "_view_count": null,
-            "_view_module": "@jupyter-widgets/base",
-            "_view_module_version": "2.0.0",
-            "_view_name": "LayoutView",
-            "align_content": null,
-            "align_items": null,
-            "align_self": null,
-            "border_bottom": null,
-            "border_left": null,
-            "border_right": null,
-            "border_top": null,
-            "bottom": null,
-            "display": null,
-            "flex": null,
-            "flex_flow": null,
-            "grid_area": null,
-            "grid_auto_columns": null,
-            "grid_auto_flow": null,
-            "grid_auto_rows": null,
-            "grid_column": null,
-            "grid_gap": null,
-            "grid_row": null,
-            "grid_template_areas": null,
-            "grid_template_columns": null,
-            "grid_template_rows": null,
-            "height": "690px",
-            "justify_content": null,
-            "justify_items": null,
-            "left": null,
-            "margin": null,
-            "max_height": null,
-            "max_width": null,
-            "min_height": null,
-            "min_width": null,
-            "object_fit": null,
-            "object_position": null,
-            "order": null,
-            "overflow": null,
-            "padding": null,
-            "right": null,
-            "top": null,
-            "visibility": null,
-            "width": "100%"
-          }
-        }
-      }
-    }
-  },
-  "nbformat": 4,
-  "nbformat_minor": 5
-=======
  "cells": [
   {
    "cell_type": "markdown",
@@ -7265,5 +206,4 @@
  },
  "nbformat": 4,
  "nbformat_minor": 5
->>>>>>> 27c413fb
 }